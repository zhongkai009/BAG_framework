--- conflicted
+++ resolved
@@ -123,236 +123,6 @@
         return lib_name in self._exc_libs
 
 
-<<<<<<< HEAD
-=======
-class SchInstance(object):
-    """A class representing a schematic instance.
-
-    Parameters
-    ----------
-    database : ModuleDB
-        the schematic generator database.
-    gen_lib_name : str
-        the schematic generator library name.
-    gen_cell_name : str
-        the schematic generator cell name.
-    inst_name : str
-        name of this instance.
-    static : bool
-        True if the schematic generator is static.
-    connections : Optional[Dict[str, str]]
-        If given, initialize instance terminal connections to this dictionary.
-    master : Optional[Module]
-        If given, set the master of this instance.
-    parameters : Optional[Dict[str, Any]]
-        If given, set the instance parameters to this dictionary.
-    """
-
-    def __init__(self,
-                 database,  # type: MasterDB
-                 gen_lib_name,  # type: str
-                 gen_cell_name,  # type: str
-                 inst_name,  # type: str
-                 static=False,  # type: bool
-                 connections=None,  # type: Optional[Dict[str, str]]
-                 master=None,  # type: Optional[Module]
-                 parameters=None,  # type: Optional[Dict[str, Any]]
-                 ):
-        # type: (...) -> None
-        self._db = database
-        self._master = master
-        self._name = inst_name
-        self._gen_lib_name = gen_lib_name
-        self._gen_cell_name = gen_cell_name
-        self._static = static
-        self._term_mapping = {} if connections is None else connections
-        self.parameters = {} if parameters is None else parameters
-
-    def change_generator(self, gen_lib_name, gen_cell_name, static=False):
-        # type: (str, str, bool) -> None
-        """Change the master associated with this instance.
-
-        All instance parameters and terminal mappings will be reset.
-
-        Parameters
-        ----------
-        gen_lib_name : str
-            the new schematic generator library name.
-        gen_cell_name : str
-            the new schematic generator cell name.
-        static : bool
-            True if the schematic generator is static.
-        """
-        self._master = None
-        self._gen_lib_name = gen_lib_name
-        self._gen_cell_name = gen_cell_name
-        self._static = static
-        self.parameters.clear()
-        self._term_mapping.clear()
-
-    @property
-    def name(self):
-        # type: () -> str
-        """Returns the instance name."""
-        return self._name
-
-    @property
-    def connections(self):
-        # type: () -> Dict[str, str]
-        """Returns the instance terminals connection dictionary."""
-        return self._term_mapping
-
-    @property
-    def is_primitive(self):
-        # type: () -> bool
-        """Returns true if this is an instance of a primitive schematic generator."""
-        if self._static:
-            return True
-        if self._master is None:
-            raise ValueError('Instance %s has no master.  '
-                             'Did you forget to call design()?' % self._name)
-        return self._master.is_primitive()
-
-    @property
-    def should_delete(self):
-        # type: () -> bool
-        """Returns true if this instance should be deleted."""
-        return self._master is not None and self._master.should_delete_instance()
-
-    @property
-    def master(self):
-        # type: () -> Optional[Module]
-        return self._master
-
-    @property
-    def master_cell_name(self):
-        # type: () -> str
-        """Returns the schematic master cell name."""
-        return self._gen_cell_name if self._master is None else self._master.cell_name
-
-    @property
-    def master_key(self):
-        # type: () -> Any
-        return self._master.key
-
-    def copy(self, inst_name, connections=None):
-        # type: (str, Optional[Dict[str, str]]) -> SchInstance
-        """Returns a copy of this SchInstance.
-
-        Parameters
-        ----------
-        inst_name : str
-            the new instance name.
-        connections : Optional[Dict[str, str]]
-            If given, will set the connections of this instance to this dictionary.
-
-        Returns
-        -------
-        sch_inst : SchInstance
-            a copy of this SchInstance, with connections potentially updated.
-        """
-        if connections is None:
-            connections = self._term_mapping.copy()
-        return SchInstance(self._db, self._gen_lib_name, self._gen_cell_name, inst_name,
-                           static=self._static, connections=connections, master=self._master,
-                           parameters=self.parameters.copy())
-
-    def get_master_lib_name(self, impl_lib):
-        # type: (str) -> str
-        """Returns the schematic master library name.
-
-        Parameters
-        ----------
-        impl_lib : str
-            library where schematic masters will be created.
-
-        Returns
-        -------
-        master_lib : str
-            the schematic master library name.
-        """
-        return self._gen_lib_name if self.is_primitive else impl_lib
-
-    def design_specs(self, *args, **kwargs):
-        # type: (*Any, **Any) -> None
-        """Update the instance master."""
-        self._update_master('design_specs', args, kwargs)
-
-    def design(self, *args, **kwargs):
-        # type: (*Any, **Any) -> None
-        """Update the instance master."""
-        self._update_master('design', args, kwargs)
-
-    def _update_master(self, design_fun, args, kwargs):
-        # type: (str, Tuple[Any, ...], Dict[str, Any]) -> None
-        """Create a new master."""
-        if args:
-            key = 'args'
-            idx = 1
-            while key in kwargs:
-                key = 'args_%d' % idx
-                idx += 1
-            kwargs[key] = args
-        else:
-            key = None
-        self._master = self._db.new_master(self._gen_lib_name, self._gen_cell_name,
-                                           params=kwargs, design_args=key,
-                                           design_fun=design_fun)  # type: Module
-        if self._master.is_primitive():
-            self.parameters.update(self._master.get_schematic_parameters())
-
-    def implement_design(self, lib_name, top_cell_name='', prefix='', suffix='', **kwargs):
-        # type: (str, str, str, str, **Any) -> None
-        """Implement this design module in the given library.
-
-        If the given library already exists, this method will not delete or override
-        any pre-existing cells in that library.
-
-        If you use this method, you do not need to call update_structure(),
-        as this method calls it for you.
-
-        This method only works if BagProject is given.
-
-        Parameters
-        ----------
-        lib_name : str
-            name of the new library to put the generated schematics.
-        top_cell_name : str
-            the cell name of the top level design.
-        prefix : str
-            prefix to add to cell names.
-        suffix : str
-            suffix to add to cell names.
-        **kwargs : Any
-            additional arguments.
-        """
-        if 'erase' in kwargs:
-            print('DEPRECATED WARNING: erase is no longer supported '
-                  'in implement_design() and has no effect')
-
-        debug = kwargs.get('debug', False)
-        rename_dict = kwargs.get('rename_dict', None)
-
-        if not top_cell_name:
-            top_cell_name = None
-
-        if 'lib_path' in kwargs:
-            self._db.lib_path = kwargs['lib_path']
-        self._db.cell_prefix = prefix
-        self._db.cell_suffix = suffix
-        self._db.instantiate_masters([self._master], [top_cell_name], lib_name=lib_name,
-                                     debug=debug, rename_dict=rename_dict)
-
-    def get_layout_params(self, **kwargs):
-        # type: (Any) -> Dict[str, Any]
-        """Backwards compatibility function."""
-        if hasattr(self._master, 'get_layout_params'):
-            return getattr(self._master, 'get_layout_params')(**kwargs)
-        else:
-            return kwargs
-
-
->>>>>>> 56ad216e
 class Module(DesignMaster, metaclass=abc.ABCMeta):
     """The base class of all schematic generators.  This represents a schematic master.
 
