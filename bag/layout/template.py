# -*- coding: utf-8 -*-

"""This module defines layout template classes.
"""

from typing import TYPE_CHECKING, Union, Dict, Any, List, Set, TypeVar, Type, \
<<<<<<< HEAD
    Optional, Tuple, Iterable, Sequence, Callable, Generator
from bag.typing import CoordType, LayerType, PointType
=======
    Optional, Tuple, Iterable, Sequence, Callable, Generator, cast
>>>>>>> 56ad216e

import abc
import copy
import time
from itertools import islice, product

import yaml

from bag.util.cache import DesignMaster, MasterDB
from bag.util.interval import IntervalSet
<<<<<<< HEAD
=======
from .core import BagLayout
from .util import BBox, BBoxArray, tuple2_to_int
>>>>>>> 56ad216e
from ..io import get_encoding, open_file
from .routing import Port, TrackID, WireArray

# try to import cython modules
from pybag.layout.pyutil import Orientation, PathStyle, BlockageType, BoundaryType, GeometryMode
from pybag.layout import BBox, BBoxArray
from pybag.layout import PyPath, PyBlockage, PyBoundary
from pybag.layout import PyLayCellView, PyLayInstance, PyRect, PyVia
from pybag.layout import PyPolygon90, PyPolygon45, PyPolygon

if TYPE_CHECKING:
    from bag.core import BagProject
    from .routing import RoutingGrid
    from bag.typing import TrackType, SizeType

    GeoType = Union[PyRect, PyPolygon90, PyPolygon45, PyPolygon]
    TemplateType = TypeVar('TemplateType', bound='TemplateBase')

_io_encoding = get_encoding()


class TemplateDB(MasterDB):
    """A database of all templates.

    This class is responsible for keeping track of template libraries and
    creating new templates.

    Parameters
    ----------
    routing_grid : RoutingGrid
        the default RoutingGrid object.
    lib_name : str
        the cadence library to put all generated templates in.
    prj : Optional[BagProject]
        the BagProject instance.
    name_prefix : str
        generated layout name prefix.
    name_suffix : str
        generated layout name suffix.
    gds_lay_file : str
        The GDS layer/purpose mapping file.
    flatten : bool
        True to compute flattened layout.
    **kwargs :
        additional arguments.
    """

    def __init__(self,  # type: TemplateDB
                 routing_grid,  # type: RoutingGrid
                 lib_name,  # type: str
                 prj=None,  # type: Optional[BagProject]
                 name_prefix='',  # type: str
                 name_suffix='',  # type: str
                 gds_lay_file='',  # type: str
                 flatten=False,  # type: bool
                 **kwargs):
        # type: (...) -> None
        MasterDB.__init__(self, lib_name, name_prefix=name_prefix, name_suffix=name_suffix)

        pure_oa = kwargs.get('pure_oa', False)

        self._prj = prj
        self._grid = routing_grid
        self._gds_lay_file = gds_lay_file
        self._flatten = flatten
        self._pure_oa = pure_oa

    def create_master_instance(self, gen_cls, lib_name, params, used_cell_names, **kwargs):
        # type: (Type[TemplateType], str, Dict[str, Any], Set[str], **Any) -> TemplateType
        """Create a new non-finalized master instance.

        This instance is used to determine if we created this instance before.

        Parameters
        ----------
        gen_cls : Type[TemplateType]
            the generator Python class.
        lib_name : str
            generated instance library name.
        params : Dict[str, Any]
            instance parameters dictionary.
        used_cell_names : Set[str]
            a set of all used cell names.
        **kwargs: Any
            optional arguments for the generator.

        Returns
        -------
        master : TemplateType
            the non-finalized generated instance.
        """
        # noinspection PyCallingNonCallable
        return gen_cls(self, lib_name, params, used_cell_names, **kwargs)

    def create_masters_in_db(self, lib_name, content_list, debug=False, output='', **kwargs):
        # type: (str, Sequence[Any], bool, str, Any) -> None
        if self._prj is None:
            raise ValueError('BagProject is not defined.')

        # create layouts
        start = time.time()
        self._prj.instantiate_layout(self._lib_name, content_list)
        end = time.time()

        if debug:
            print('layout instantiation took %.4g seconds' % (end - start))

    @property
    def grid(self):
        # type: () -> RoutingGrid
        """Returns the default routing grid instance."""
        return self._grid

    def new_template(self, lib_name='', temp_name='', params=None, temp_cls=None, debug=False,
                     **kwargs):
        # type: (str, str, Dict[str, Any], Type[TemplateType], bool, **Any) -> TemplateType
        """Create a new template.

        Parameters
        ----------
        lib_name : str
            template library name.
        temp_name : str
            template name
        params : Dict[str, Any]
            the parameter dictionary.
        temp_cls : Type[TemplateType]
            the template class to instantiate.
        debug : bool
            True to print debug messages.
        **kwargs : Any
            optional template parameters.

        Returns
        -------
        template : TemplateType
            the new template instance.
        """
        master = self.new_master(lib_name=lib_name, cell_name=temp_name, params=params,
                                 gen_cls=temp_cls, debug=debug, **kwargs)

        return master

    def instantiate_layout(self, prj, template, top_cell_name=None, debug=False, rename_dict=None):
        # type: (BagProject, TemplateBase, Optional[str], bool, Optional[Dict[str, str]]) -> None
        """Instantiate the layout of the given :class:`~bag.layout.template.TemplateBase`.

        Parameters
        ----------
        prj : BagProject
            the :class:`~bag.BagProject` instance used to create layout.
        template : TemplateBase
            the :class:`~bag.layout.template.TemplateBase` to instantiate.
        top_cell_name : Optional[str]
            name of the top level cell.  If None, a default name is used.
        debug : bool
            True to print debugging messages
        rename_dict : Optional[Dict[str, str]]
            optional master cell renaming dictionary.
        """
        self.batch_layout(prj, [template], [top_cell_name], debug=debug, rename_dict=rename_dict)

    def batch_layout(self,
                     prj,  # type: BagProject
                     template_list,  # type: Sequence[TemplateBase]
                     name_list=None,  # type: Optional[Sequence[Optional[str]]]
                     lib_name='',  # type: str
                     debug=False,  # type: bool
                     rename_dict=None,  # type: Optional[Dict[str, str]]
                     ):
        # type: (...) -> None
        """Instantiate all given templates.

        Parameters
        ----------
        prj : BagProject
            the :class:`~bag.BagProject` instance used to create layout.
        template_list : Sequence[TemplateBase]
            list of templates to instantiate.
        name_list : Optional[Sequence[Optional[str]]]
            list of template layout names.  If not given, default names will be used.
        lib_name : str
            Library to create the masters in.  If empty or None, use default library.
        debug : bool
            True to print debugging messages
        rename_dict : Optional[Dict[str, str]]
            optional master cell renaming dictionary.
        """
        self._prj = prj
        self.instantiate_masters(template_list, name_list=name_list, lib_name=lib_name,
                                 debug=debug, rename_dict=rename_dict)


class TemplateBase(DesignMaster, metaclass=abc.ABCMeta):
    """The base template class.

    Parameters
    ----------
    temp_db : TemplateDB
            the template database.
    lib_name : str
        the layout library name.
    params : Dict[str, Any]
        the parameter values.
    used_names : Set[str]
        a set of already used cell names.
    **kwargs
        dictionary of the following optional parameters:

        grid : RoutingGrid
            the routing grid to use for this template.
        use_cybagoa : bool
            True to use cybagoa module to accelerate layout.

    Attributes
    ----------
    pins : dict
        the pins dictionary.
    children : List[str]
        a list of template cells this template uses.
    params : Dict[str, Any]
        the parameter values of this template.
    """

    def __init__(self, temp_db, lib_name, params, used_names, **kwargs):
        # type: (TemplateDB, str, Dict[str, Any], Set[str], **Any) -> None

        # initialize template attributes
        self._parent_grid = kwargs.get('grid', temp_db.grid)
<<<<<<< HEAD
        self._grid = self._parent_grid.copy()  # type: RoutingGrid
        self._size = None  # type: SizeType
        self._ports = {}
        self._port_params = {}
        self._prim_ports = {}
        self._prim_port_params = {}
        self._array_box = None  # type: BBox
        self._fill_box = None  # type: BBox
        self.prim_top_layer = None
        self.prim_bound_box = None
=======
        self._grid = self._parent_grid.copy()
        self._layout = BagLayout(self._grid, use_cybagoa=use_cybagoa)
        self._size = None  # type: Optional[Tuple[int, int, int]]
        self._ports = {}  # type: Dict[str, Port]
        self._port_params = {}  # type: Dict[str, dict]
        self._prim_ports = {}  # type: Dict[str, Port]
        self._prim_port_params = {}  # type: Dict[str, dict]
        self._array_box = None  # type: Optional[BBox]
        self._fill_box = None  # type: Optional[BBox]
        self.prim_top_layer = None  # type: Optional[int]
        self.prim_bound_box = None  # type: Optional[BBox]
        self._used_tracks = UsedTracks()
        self._track_boxes = {}  # type: Dict[int, BBox]
        self._merge_used_tracks = False
>>>>>>> 56ad216e

        # add hidden parameters
        if 'hidden_params' in kwargs:
            hidden_params = kwargs['hidden_params'].copy()
        else:
            hidden_params = {}
        hidden_params['flip_parity'] = None

        DesignMaster.__init__(self, temp_db, lib_name, params, used_names,
                              hidden_params=hidden_params)
        # update RoutingGrid
        fp_dict = self.params['flip_parity']
        if fp_dict is not None:
            self._grid.set_flip_parity(fp_dict)

        # create Cython wrapper object
        self._layout = PyLayCellView(self._grid.tech_info.pybag_tech, self.cell_name,
                                     get_encoding())

    @abc.abstractmethod
    def draw_layout(self):
        # type: () -> None
        """Draw the layout of this template.

        Override this method to create the layout.

        WARNING: you should never call this method yourself.
        """
        pass

    def populate_params(self, table, params_info, default_params, **kwargs):
        # type: (Dict[str, Any], Dict[str, str], Dict[str, Any], **Any) -> None
        """Fill params dictionary with values from table and default_params"""
        DesignMaster.populate_params(self, table, params_info, default_params, **kwargs)

        # add hidden parameters
        hidden_params = kwargs.get('hidden_params', {})
        for name, value in hidden_params.items():
            self.params[name] = table.get(name, value)

        # always add flip_parity parameter
        if 'flip_parity' not in self.params:
            self.params['flip_parity'] = table.get('flip_parity', None)
        # update RoutingGrid
        fp_dict = self.params['flip_parity']
        if fp_dict is not None:
            self._grid.set_flip_parity(fp_dict)

    def get_master_basename(self):
        # type: () -> str
        """Returns the base name to use for this instance.

        Returns
        -------
        basename : str
            the base name for this instance.
        """
        return self.get_layout_basename()

    def get_layout_basename(self):
        # type: () -> str
        """Returns the base name for this template.

        Returns
        -------
        base_name : str
            the base name of this template.
        """
        return self.__class__.__name__

    def get_content(self, rename_fun):
        # type: (Callable[[str], str]) -> Tuple[str, PyLayCellView]
        """Returns the content of this master instance.

        Parameters
        ----------
        rename_fun : Callable[[str], str]
            a function that renames design masters.

        Returns
        -------
        content : Tuple[str, PyLayCellView]
            the content of this TemplateBase.
        """
        if not self.finalized:
            raise ValueError('This template is not finalized yet')

        return rename_fun(self._layout.cell_name), self._layout

    def finalize(self):
        # type: () -> None
        """Finalize this master instance.
        """
        # create layout
        self.draw_layout()

        # finalize this template
        self.grid.tech_info.finalize_template(self)

        # construct port objects
        for net_name, port_params in self._port_params.items():
            pin_dict = port_params['pins']
            label = port_params['label']
            if port_params['show']:
                label = port_params['label']
                for wire_arr_list in pin_dict.values():
                    for wire_arr in wire_arr_list:  # type: WireArray
                        for layer_name, bbox in wire_arr.wire_iter(self.grid):
                            self._layout.add_pin(net_name, layer_name, bbox, label)
            self._ports[net_name] = Port(net_name, pin_dict, label)

        # construct primitive port objects
        for net_name, port_params in self._prim_port_params.items():
            pin_dict = port_params['pins']
            label = port_params['label']
            if port_params['show']:
                label = port_params['label']
                for layer_name, box_list in pin_dict.items():
                    for box in box_list:
                        self._layout.add_pin(net_name, layer_name, box, label)
            self._ports[net_name] = Port(net_name, pin_dict, label)

        # call super finalize routine
        DesignMaster.finalize(self)

    @property
    def template_db(self):
        # type: () -> TemplateDB
        """Returns the template database object"""
        # noinspection PyTypeChecker
        return self.master_db

    @property
    def is_empty(self):
        # type: () -> bool
        """Returns True if this template is empty."""
        return self._layout.is_empty

    @property
    def grid(self):
        # type: () -> RoutingGrid
        """Returns the RoutingGrid object"""
        return self._grid

    @grid.setter
    def grid(self, new_grid):
        # type: (RoutingGrid) -> None
        """Change the RoutingGrid of this template."""
        if not self._finalized:
            self._grid = new_grid
        else:
            raise RuntimeError('Template already finalized.')

    @property
    def array_box(self):
        # type: () -> Optional[BBox]
        """Returns the array/abutment bounding box of this template."""
        return self._array_box

    @array_box.setter
    def array_box(self, new_array_box):
        # type: (BBox) -> None
        """Sets the array/abutment bound box of this template."""
        if not self._finalized:
            self._array_box = new_array_box
        else:
            raise RuntimeError('Template already finalized.')

    @property
    def fill_box(self):
        # type: () -> Optional[BBox]
        """Returns the dummy fill bounding box of this template."""
        return self._fill_box

    @fill_box.setter
    def fill_box(self, new_box):
        # type: (BBox) -> None
        """Sets the array/abutment bound box of this template."""
        if not self._finalized:
            self._fill_box = new_box
        else:
            raise RuntimeError('Template already finalized.')

    @property
    def top_layer(self):
        # type: () -> int
        """Returns the top layer used in this template."""
        if self.size is None:
            if self.prim_top_layer is None:
                raise Exception('Both size and prim_top_layer are unset.')
            return self.prim_top_layer
        return self.size[0]

    @property
    def size(self):
        # type: () -> Optional[SizeType]
        """The size of this template, in (layer, num_x_block,  num_y_block) format."""
        return self._size

    @property
    def bound_box(self):
        # type: () -> Optional[BBox]
        """Returns the BBox with the size of this template.  None if size not set yet."""
        mysize = self.size
        if mysize is None:
            if self.prim_bound_box is None:
                raise ValueError('Both size and prim_bound_box are unset.')
            return self.prim_bound_box

        wblk, hblk = self.grid.get_size_dimension(mysize)
        return BBox(0, 0, wblk, hblk)

    @size.setter
    def size(self, new_size):
        # type: (SizeType) -> None
        """Sets the size of this template."""
        if not self._finalized:
            self._size = new_size
        else:
            raise RuntimeError('Template already finalized.')

    @property
<<<<<<< HEAD
    def layout_cellview(self):
        # type: () -> PyLayCellView
        """Returns the internal layout object."""
        return self._layout

    def set_geometry_mode(self, mode):
        # type: (GeometryMode) -> None
        """Sets the geometry mode of this layout.
=======
    def used_tracks(self):
        # type: () -> UsedTracks
        return self._used_tracks

    def _update_flip_parity(self):
        # type: () -> None
        """Update all instances in this template to have the correct track parity.
        """
        for inst in self._layout.inst_iter():
            top_layer = inst.master.top_layer
            bot_layer = self.grid.get_bot_common_layer(inst.master.grid, top_layer)
            loc = inst.location_unit
            fp_dict = self.grid.get_flip_parity_at(bot_layer, top_layer, loc,
                                                   inst.orientation, unit_mode=True)
            inst.new_master_with(flip_parity=fp_dict)

    def instance_iter(self):
        return self._layout.inst_iter()

    def blockage_iter(self, layer_id, test_box, spx=0, spy=0):
        # type: (int, BBox, int, int) -> Generator[BBox, None, None]
        """Returns all block intersecting the given rectangle."""
        yield from self._used_tracks.blockage_iter(layer_id, test_box, spx=spx, spy=spy)
        if not self._merge_used_tracks:
            for inst in self._layout.inst_iter():
                yield from inst.blockage_iter(layer_id, test_box, spx=spx, spy=spy)

    def all_rect_iter(self):
        # type: () -> Generator[Tuple[int, BBox, int, int], None, None]
        """Returns all rectangle objects in this """
        yield from self._used_tracks.all_rect_iter()
        if not self._merge_used_tracks:
            for inst in self._layout.inst_iter():
                yield from inst.all_rect_iter()

    def intersection_rect_iter(self, layer_id, box):
        # type: (int, BBox) -> Generator[BBox, None, None]
        yield from self._used_tracks.intersection_rect_iter(layer_id, box)
        if not self._merge_used_tracks:
            for inst in self._layout.inst_iter():
                yield from inst.intersection_rect_iter(layer_id, box)

    def open_interval_iter(self,  # type: TemplateBase
                           track_id,  # type: TrackID
                           lower,  # type: int
                           upper,  # type: int
                           sp=0,  # type: int
                           sp_le=0,  # type: int
                           min_len=0,  # type: int
                           ):
        # type: (...) -> Generator[Tuple[int, int], None, None]

        res = self.grid.resolution
        layer_id = track_id.layer_id
        width = track_id.width
        intv_dir = self.grid.get_direction(layer_id)
        warr = WireArray(track_id, lower, upper, res=res, unit_mode=True)
        test_box = warr.get_bbox_array(self.grid).base
        sp = max(sp, int(self.grid.get_space(layer_id, width, unit_mode=True)))
        sp_le = max(sp_le, int(self.grid.get_line_end_space(layer_id, width, unit_mode=True)))
        if intv_dir == 'x':
            spx, spy = sp_le, sp
        else:
            spx, spy = sp, sp_le

        intv_set = IntervalSet()
        for box in self.blockage_iter(layer_id, test_box, spx=spx, spy=spy):
            bl, bu = tuple2_to_int(box.get_interval(intv_dir, unit_mode=True))
            intv_set.add((max(bl, lower), min(bu, upper)), merge=True, abut=True)

        for intv in intv_set.complement_iter((lower, upper)):
            if intv[1] - intv[0] >= min_len:
                yield intv

    def is_track_available(self,  # type: TemplateBase
                           layer_id,  # type: int
                           tr_idx,  # type: Union[float, int]
                           lower,  # type: Union[float, int]
                           upper,  # type: Union[float, int]
                           width=1,  # type: int
                           sp=0,  # type: Union[float, int]
                           sp_le=0,  # type: Union[float, int]
                           unit_mode=False,  # type: bool
                           ):
        """Returns True if the given track is available."""
        res = self.grid.resolution
        if not unit_mode:
            lower = int(round(lower / res))
            upper = int(round(upper / res))
            sp = int(round(sp / res))
            sp_le = int(round(sp_le / res))
        else:
            lower = int(lower)
            upper = int(upper)
            sp = int(sp)
            sp_le = int(sp_le)

        intv_dir = self.grid.get_direction(layer_id)
        track_id = TrackID(layer_id, tr_idx, width=width)
        warr = WireArray(track_id, lower, upper, res=res, unit_mode=True)
        test_box = warr.get_bbox_array(self.grid).base
        sp = max(sp, int(self.grid.get_space(layer_id, width, unit_mode=True)))
        sp_le = max(sp_le, int(self.grid.get_line_end_space(layer_id, width, unit_mode=True)))
        if intv_dir == 'x':
            spx, spy = sp_le, sp
        else:
            spx, spy = sp, sp_le
>>>>>>> 56ad216e

        Parameters
        ----------
        mode : GeometryMode
            the geometry mode.
        """
        self._layout.set_geometry_mode(mode.value)

    def get_rect_bbox(self, layer):
        # type: (LayerType) -> BBox
        """Returns the overall bounding box of all rectangles on the given layer.

        Note: currently this does not check primitive instances or vias.

        Parameters
        ----------
        layer : LayerType
            the layer name.

        Returns
        -------
        box : BBox
            the overall bounding box of the given layer.
        """
        return self._layout.get_rect_bbox(layer)

    def new_template_with(self, **kwargs):
        # type: (Any) -> TemplateBase
        """Create a new template with the given parameters.

        This method will update the parameter values with the given dictionary,
        then create a new template with those parameters and return it.

        Parameters
        ----------
        **kwargs
            a dictionary of new parameter values.
        """
        # get new parameter dictionary.
        new_params = copy.deepcopy(self.params)
        for key, val in kwargs.items():
            if key in new_params:
                new_params[key] = val

        return self.template_db.new_template(params=new_params, temp_cls=self.__class__,
                                             grid=self._parent_grid)

    def set_size_from_bound_box(self, top_layer_id, bbox, round_up=False,
                                half_blk_x=True, half_blk_y=True):
        # type: (int, BBox, bool, bool, bool) -> None
        """Compute the size from overall bounding box.

        Parameters
        ----------
        top_layer_id : int
            the top level routing layer ID that array box is calculated with.
        bbox : BBox
            the overall bounding box
        round_up: bool
            True to round up bounding box if not quantized properly
        half_blk_x : bool
            True to allow half-block widths.
        half_blk_y : bool
            True to allow half-block heights.
        """
        grid = self.grid

        if bbox.left_unit != 0 or bbox.bottom_unit != 0:
            raise ValueError('lower-left corner of overall bounding box must be (0, 0).')

        self.size = grid.get_size_tuple(top_layer_id, bbox.width_unit, bbox.height_unit,
                                        round_up=round_up, half_blk_x=half_blk_x,
                                        half_blk_y=half_blk_y)

    def set_size_from_array_box(self, top_layer_id):
        # type: (int) -> None
        """Automatically compute the size from array_box.

        Assumes the array box is exactly in the center of the template.

        Parameters
        ----------
        top_layer_id : int
            the top level routing layer ID that array box is calculated with.
        """
        grid = self.grid

        array_box = self.array_box
        if array_box is None:
            raise ValueError("array_box is not set")

        dx = array_box.left_unit
        dy = array_box.bottom_unit
        if dx < 0 or dy < 0:
            raise ValueError('lower-left corner of array box must be in first quadrant.')

<<<<<<< HEAD
        self.size = grid.get_size_tuple(top_layer_id, 2 * dx + self.array_box.width_unit,
                                        2 * dy + self.array_box.height_unit)
=======
        self.size = grid.get_size_tuple(top_layer_id, 2 * dx + array_box.width_unit,
                                        2 * dy + array_box.height_unit, unit_mode=True)
>>>>>>> 56ad216e

    def write_summary_file(self, fname, lib_name, cell_name):
        # type: (str, str, str) -> None
        """Create a summary file for this template layout."""
        # get all pin information
        pin_dict = {}
        for port_name in self.port_names_iter():
            pin_cnt = 0
            port = self.get_port(port_name)
            for pin_warr in port:
                for layer_name, bbox in pin_warr.wire_iter(self.grid):
                    if pin_cnt == 0:
                        pin_name = port_name
                    else:
                        pin_name = '%s_%d' % (port_name, pin_cnt)
                    pin_cnt += 1
                    pin_dict[pin_name] = dict(
                        layer=[layer_name, self._grid.tech_info.pybag_tech.pin_purpose],
                        netname=port_name,
                        xy0=[bbox.left, bbox.bottom],
                        xy1=[bbox.right, bbox.top],
                    )

        # get size information
        bnd_box = self.bound_box
        if bnd_box is None:
            raise ValueError("bound_box is not set")
        info = {
            lib_name: {
                cell_name: dict(
                    pins=pin_dict,
                    xy0=[0.0, 0.0],
                    xy1=[bnd_box.width, bnd_box.height],
                ),
            },
        }

        with open_file(fname, 'w') as f:
            yaml.dump(info, f)

    def get_pin_name(self, name):
        # type: (str) -> str
        """Get the actual name of the given pin from the renaming dictionary.

        Given a pin name, If this Template has a parameter called 'rename_dict',
        return the actual pin name from the renaming dictionary.

        Parameters
        ----------
        name : str
            the pin name.

        Returns
        -------
        actual_name : str
            the renamed pin name.
        """
        rename_dict = self.params.get('rename_dict', {})
        return rename_dict.get(name, name)

    def get_port(self, name=''):
        # type: (str) -> Port
        """Returns the port object with the given name.

        Parameters
        ----------
        name : str
            the port terminal name.  If None or empty, check if this template has only one port,
            then return it.

        Returns
        -------
        port : Port
            the port object.
        """
        if not name:
            if len(self._ports) != 1:
                raise ValueError('Template has %d ports != 1.' % len(self._ports))
            name = next(iter(self._ports))
        return self._ports[name]

    def has_port(self, port_name):
        # type: (str) -> bool
        """Returns True if this template has the given port."""
        return port_name in self._ports

    def port_names_iter(self):
        # type: () -> Iterable[str]
        """Iterates over port names in this template.

        Yields
        ------
        port_name : string
            name of a port in this template.
        """
        return self._ports.keys()

    def get_prim_port(self, name=''):
        # type: (str) -> Port
        """Returns the primitive port object with the given name.

        Parameters
        ----------
        name : str
            the port terminal name.  If None or empty, check if this template has only one port,
            then return it.

        Returns
        -------
        port : Port
            the primitive port object.
        """
        if not name:
            if len(self._prim_ports) != 1:
                raise ValueError('Template has %d ports != 1.' % len(self._prim_ports))
            name = next(iter(self._ports))
        return self._prim_ports[name]

    def has_prim_port(self, port_name):
        # type: (str) -> bool
        """Returns True if this template has the given primitive port."""
        return port_name in self._prim_ports

    def prim_port_names_iter(self):
        # type: () -> Iterable[str]
        """Iterates over primitive port names in this template.

        Yields
        ------
        port_name : str
            name of a primitive port in this template.
        """
        return self._prim_ports.keys()

    def new_template(self, params=None, temp_cls=None, debug=False, **kwargs):
        # type: (Dict[str, Any], Type[TemplateType], bool, **Any) -> TemplateType
        """Create a new template.

        Parameters
        ----------
        params : Dict[str, Any]
            the parameter dictionary.
        temp_cls : Type[TemplateType]
            the template class to instantiate.
        debug : bool
            True to print debug messages.
        **kwargs : Any
            optional template parameters.

        Returns
        -------
        template : TemplateType
            the new template instance.
        """
        kwargs['grid'] = self.grid
        return self.template_db.new_template(params=params, temp_cls=temp_cls, debug=debug,
                                             **kwargs)

    def move_all_by(self, dx=0, dy=0, unit_mode=True):
        # type: (int, int, bool) -> None
        """Move all layout objects Except pins in this layout by the given amount.

        Note: this method invalidates all WireArray objects and non-primitive pins.

        Parameters
        ----------
        dx : int
            the X shift.
        dy : int
            the Y shift.
        unit_mode : bool
            deprecated parameter.
        """
        # TODO: Implement this
        raise ValueError("Not implemented")

    def add_instance(self,  # type: TemplateBase
                     master,  # type: TemplateBase
                     inst_name=None,  # type: Optional[str]
                     loc=(0, 0),  # type: PointType
                     orient='R0',  # type: str
                     nx=1,  # type: int
                     ny=1,  # type: int
                     spx=0,  # type: CoordType
                     spy=0,  # type: CoordType
                     unit_mode=True,  # type: bool
                     commit=True,  # type: bool
                     ):
        # type: (...) -> PyLayInstance
        """Adds a new (arrayed) instance to layout.

        Parameters
        ----------
        master : TemplateBase
            the master template object.
        inst_name : Optional[str]
            instance name.  If None or an instance with this name already exists,
            a generated unique name is used.
        loc : PointType
            instance location.
        orient : str
            instance orientation.  Defaults to 'R0'.
        nx : int
            number of columns.  Must be positive integer.
        ny : int
            number of rows.  Must be positive integer.
        spx : CoordType
            column pitch.  Used for arraying given instance.
        spy : CoordType
            row pitch.  Used for arraying given instance.
        unit_mode : bool
            deprecated parameter.
        commit : bool
            True to commit the object immediately.

        Returns
        -------
        inst : PyLayInstance
            the added instance.
        """
        if not unit_mode:
            raise ValueError('unit_mode = False not supported.')

        return self._layout.add_instance(self.grid, self.children, master, self._lib_name,
                                         inst_name, loc[0], loc[1], Orientation[orient].value,
                                         nx, ny, spx, spy, commit=commit)

    def add_instance_primitive(self,  # type: TemplateBase
                               lib_name,  # type: str
                               cell_name,  # type: str
                               loc,  # type: PointType
                               view_name='layout',  # type: str
                               inst_name=None,  # type: Optional[str]
                               orient='R0',  # type: str
                               nx=1,  # type: int
                               ny=1,  # type: int
                               spx=0,  # type: CoordType
                               spy=0,  # type: CoordType
                               params=None,  # type: Optional[Dict[str, Any]]
                               **kwargs  # type: Any
                               ):
        # type: (...) -> None
        """Adds a new (arrayed) primitive instance to layout.

        Parameters
        ----------
        lib_name : str
            instance library name.
        cell_name : str
            instance cell name.
        loc : PointType
            instance location.
        view_name : str
            instance view name.  Defaults to 'layout'.
        inst_name : Optional[str]
            instance name.  If None or an instance with this name already exists,
            a generated unique name is used.
        orient : str
            instance orientation.  Defaults to "R0"
        nx : int
            number of columns.  Must be positive integer.
        ny : int
            number of rows.  Must be positive integer.
        spx : CoordType
            column pitch.  Used for arraying given instance.
        spy : CoordType
            row pitch.  Used for arraying given instance.
        params : Optional[Dict[str, Any]]
            the parameter dictionary.  Used for adding pcell instance.
        **kwargs
            additional arguments.  Usually implementation specific.
        """
        if not params:
            params = kwargs
        else:
            params.update(kwargs)

        self._layout.add_prim_instance(lib_name, cell_name, view_name, inst_name, params, loc[0],
                                       loc[1], Orientation[orient].value, nx, ny, spx, spy)

    def is_horizontal(self, layer):
        # type: (LayerType) -> bool
        layer_name = layer if isinstance(layer, str) else layer[0]
        lay_id = self._grid.tech_info.get_layer_id(layer_name)
        return (lay_id is None) or self._grid.is_horizontal(lay_id)

    def add_rect(self, layer, bbox, commit=True):
        # type: (LayerType, BBox, bool) -> PyRect
        """Add a new rectangle.

        Parameters
        ----------
        layer: LayerType
            the layer name, or the (layer, purpose) pair.
        bbox : BBox
            the rectangle bounding box.
        commit : bool
            True to commit the object immediately.

        Returns
        -------
        rect : PyRect
            the added rectangle.
        """
        return self._layout.add_rect(layer, bbox, self.is_horizontal(layer), commit=commit)

    def add_rect_arr(self, layer, bbox, nx=1, ny=1, spx=0, spy=0):
        # type: (LayerType, BBox, int, int, CoordType, CoordType) -> None
        """Add a new rectangle.

        Parameters
        ----------
        layer: LayerType
            the layer name, or the (layer, purpose) pair.
        bbox : BBox
            the rectangle bounding box.
        nx : int
            number of columns.
        ny : int
            number of rows.
        spx : int
            column pitch.
        spy : int
            row pitch.
        """
        self._layout.add_rect_arr(layer, bbox, self.is_horizontal(layer), nx, ny, spx, spy)

<<<<<<< HEAD
    def add_res_metal(self, layer_id, bbox, commit=True):
        # type: (int, BBox, bool) -> List[PyRect]
=======
    def add_res_metal(self, layer_id, bbox, **kwargs):
        # type: (int, Union[BBox, BBoxArray], **Any) -> List[Rect]
>>>>>>> 56ad216e
        """Add a new metal resistor.

        Parameters
        ----------
        layer_id : int
            the metal layer ID.
<<<<<<< HEAD
        bbox : BBox
            the resistor bounding box.
        commit : bool
            True to commit the object immediately.
=======
        bbox : Union[BBox, BBoxArray]
            the resistor bounding box.  If BBoxArray is given, its arraying parameters will
            be used instead.
        **kwargs : Any
            optional arguments to add_rect()
>>>>>>> 56ad216e

        Returns
        -------
        rect_list : List[PyRect]
            list of rectangles defining the metal resistor.
        """
        is_horiz = self._grid.is_horizontal(layer_id)
        return [self._layout.add_rect(lay, bbox, is_horiz, commit=commit) for lay in
                self.grid.tech_info.get_res_metal_layers(layer_id)]

    def add_path(self, layer, width, points, start_style, join_style, stop_style='', commit=True):
        # type: (LayerType, int, Sequence[PointType], str, str, str, bool) -> PyPath
        """Add a new path.

        Parameters
        ----------
        layer : LayerType
            the path layer.
        width : int
            the path width.
        points : Sequence[PointType]
            points defining this path.
        start_style : str
            the path beginning style.
        join_style : str
            path style for the joints.
        stop_style : str
            the path ending style.  Defaults to start style.
        commit : bool
            True to commit the object immediately.

        Returns
        -------
        path : PyPath
            the added path object.
        """
        stop_style = stop_style or start_style
        return self._layout.add_path(layer, points, self.is_horizontal(layer), width,
                                     PathStyle[start_style].value, PathStyle[stop_style].value,
                                     PathStyle[join_style].value, commit=commit)

    def add_path45_bus(self,
                       layer,  # type: LayerType
                       points,  # type: Sequence[PointType]
                       widths,  # type: Sequence[int]
                       spaces,  # type: Sequence[int]
                       start_style,  # type: str
                       join_style='round',  # type: str
                       stop_style='',  # type: str
                       commit=True,  # type: bool
                       ):
        # type: (...) -> PyPath
        """Add a path bus that only contains 45 degree turns.

        Parameters
        ----------
        layer : LayerType
            the path layer.
        points : Sequence[PointType]
            points defining this path.
        widths : Sequence[int]
            width of each path in the bus.
        spaces : Sequence[int]
            space between each path.
        start_style : str
            the path beginning style.
        join_style : str
            path style for the joints.
        stop_style : str
            the path ending style.  Defaults to start style.
        commit : bool
            True to commit the object immediately.

        Returns
        -------
        path : PyPath
            the added path object.
        """
        stop_style = stop_style or start_style
        return self._layout.add_path45_bus(layer, points, widths, spaces,
                                           self.is_horizontal(layer), PathStyle[start_style].value,
                                           PathStyle[stop_style].value, PathStyle[join_style].value,
                                           commit=commit)

    def add_polygon(self, layer, points, commit=True):
        # type: (LayerType, Sequence[PointType], bool) -> PyPolygon
        """Add a new polygon.

        Parameters
        ----------
        layer : LayerType
            the polygon layer.
        points : Sequence[PointType]
            vertices of the polygon.
        commit : bool
            True to commit the object immediately.

        Returns
        -------
        polygon : PyPolygon
            the added polygon object.
        """
        return self._layout.add_polygon(layer, points, self.is_horizontal(layer), commit=commit)

    def add_blockage(self, layer, blk_type, points, commit=True):
        # type: (LayerType, str, Sequence[PointType], bool) -> PyBlockage
        """Add a new polygon.

        Parameters
        ----------
        layer : LayerType
            the path layer.
        blk_type : str
            the blockage type.
        points : Sequence[PointType]
            vertices of the blockage object.
        commit : bool
            True to commit the object immediately.

        Returns
        -------
        blockage : PyBlockage
            the added blockage object.
        """
        return self._layout.add_blockage(layer, points, BlockageType[blk_type].value,
                                         commit=commit)

    def add_cell_boundary(self, box):
        # type: (BBox) -> None
        """Adds a cell boundary object to the this template.

        This is usually the PR boundary.

        Parameters
        ----------
        box : BBox
            the cell boundary bounding box.
        """
        self._grid.tech_info.add_cell_boundary(self, box)

    def add_boundary(self, bnd_type, points, commit=True):
        # type: (str, Sequence[PointType], bool) -> PyBoundary
        """Add a new boundary.

        Parameters
        ----------
        bnd_type : str
            the boundary type.
        points : Sequence[PointType]
            vertices of the boundary object.
        commit : bool
            True to commit the object immediately.

        Returns
        -------
        boundary : PyBoundary
            the added boundary object.
        """
        return self._layout.add_boundary(points, BoundaryType[bnd_type].value, commit=commit)

    def reexport(self, port, net_name='', label='', show=True):
        # type: (Port, str, str, bool) -> None
        """Re-export the given port object.

        Add all geometries in the given port as pins with optional new name
        and label.

        Parameters
        ----------
        port : Port
            the Port object to re-export.
        net_name : str
            the new net name.  If not given, use the port's current net name.
        label : str
            the label.  If not given, use net_name.
        show : bool
            True to draw the pin in layout.
        """
        net_name = net_name or port.net_name
        if not label:
            if net_name != port.net_name:
                label = net_name
            else:
                label = port.label

        if net_name not in self._port_params:
            self._port_params[net_name] = dict(label=label, pins={}, show=show)

        port_params = self._port_params[net_name]
        # check labels is consistent.
        if port_params['label'] != label:
            msg = 'Current port label = %s != specified label = %s'
            raise ValueError(msg % (port_params['label'], label))
        if port_params['show'] != show:
            raise ValueError('Conflicting show port specification.')

        # export all port geometries
        port_pins = port_params['pins']
        for wire_arr in port:
            layer_id = wire_arr.layer_id
            if layer_id not in port_pins:
                port_pins[layer_id] = [wire_arr]
            else:
                port_pins[layer_id].append(wire_arr)

    def add_pin_primitive(self, net_name, layer, bbox, label='', show=True):
        # type: (str, str, BBox, str, bool) -> None
        """Add a primitive pin to the layout.

        Parameters
        ----------
        net_name : str
            the net name associated with the pin.
        layer : str
            the pin layer name.
        bbox : BBox
            the pin bounding box.
        label : str
            the label of this pin.  If None or empty, defaults to be the net_name.
            this argument is used if you need the label to be different than net name
            for LVS purposes.  For example, unconnected pins usually need a colon after
            the name to indicate that LVS should short those pins together.
        show : bool
            True to draw the pin in layout.
        """
        label = label or net_name
        if net_name in self._prim_port_params:
            port_params = self._prim_port_params[net_name]
        else:
            port_params = self._prim_port_params[net_name] = dict(label=label, pins={}, show=show)

        # check labels is consistent.
        if port_params['label'] != label:
            msg = 'Current port label = %s != specified label = %s'
            raise ValueError(msg % (port_params['label'], label))
        if port_params['show'] != show:
            raise ValueError('Conflicting show port specification.')

        port_pins = port_params['pins']

        if layer in port_pins:
            port_pins[layer].append(bbox)
        else:
            port_pins[layer] = [bbox]

    def add_label(self, label, layer, bbox):
        # type: (str, LayerType, BBox) -> None
        """Adds a label to the layout.

        This is mainly used to add voltage text labels.

        Parameters
        ----------
        label : str
            the label text.
        layer : LayerType
            the pin layer name.
        bbox : BBox
            the pin bounding box.
        """
        # TODO: Implement this
        raise ValueError('Not implemented yet.')

    def add_pin(self, net_name, wire_arr_list, label='', show=True, edge_mode=0):
        # type: (str, Union[WireArray, List[WireArray]], str, bool, int) -> None
        """Add new pin to the layout.

        If one or more pins with the same net name already exists,
        they'll be grouped under the same port.

        Parameters
        ----------
        net_name : str
            the net name associated with the pin.
        wire_arr_list : Union[WireArray, List[WireArray]]
            WireArrays representing the pin geometry.
        label : str
            the label of this pin.  If None or empty, defaults to be the net_name.
            this argument is used if you need the label to be different than net name
            for LVS purposes.  For example, unconnected pins usually need a colon after
            the name to indicate that LVS should short those pins together.
        edge_mode : int
            If <0, draw the pin on the lower end of the WireArray.  If >0, draw the pin
            on the upper end.  If 0, draw the pin on the entire WireArray.
        show : bool
            if True, draw the pin in layout.
        """
        if isinstance(wire_arr_list, WireArray):
            wire_arr_list = [wire_arr_list]
        else:
            pass

        label = label or net_name

        if net_name not in self._port_params:
            self._port_params[net_name] = dict(label=label, pins={}, show=show)

        port_params = self._port_params[net_name]

        # check labels is consistent.
        if port_params['label'] != label:
            msg = 'Current port label = %s != specified label = %s'
            raise ValueError(msg % (port_params['label'], label))
        if port_params['show'] != show:
            raise ValueError('Conflicting show port specification.')

        for warr in wire_arr_list:
            # add pin array to port_pins
            layer_id = warr.track_id.layer_id
            if edge_mode != 0:
                cur_w = self.grid.get_track_width(layer_id, warr.track_id.width)
                wl = warr.lower_unit
                wu = warr.upper_unit
                pin_len = min(cur_w * 2, wu - wl)
                if edge_mode < 0:
                    wu = wl + pin_len
                else:
                    wl = wu - pin_len
                warr = WireArray(warr.track_id, wl, wu)

            port_pins = port_params['pins']
            if layer_id not in port_pins:
                port_pins[layer_id] = [warr]
            else:
                port_pins[layer_id].append(warr)

    def add_via(self,  # type: TemplateBase
                bbox,  # type: BBox
                bot_layer,  # type: LayerType
                top_layer,  # type: LayerType
                bot_dir,  # type: str
                nx=1,  # type: int
                ny=1,  # type: int
                spx=0,  # type: CoordType
                spy=0,  # type: CoordType
                extend=True,  # type: bool
                top_dir=None,  # type: Optional[str]
                add_layers=False,  # type: bool
                unit_mode=True,  # type: bool
                commit=True,  # type: bool
                ):
        # type: (...) -> PyVia
        """Adds a (arrayed) via object to the layout.

        Parameters
        ----------
        bbox : BBox
            the via bounding box, not including extensions.
        bot_layer : LayerType
            the bottom layer name, or a tuple of layer name and purpose name.
            If purpose name not given, use default purpose.
        top_layer : LayerType
            the top layer name, or a tuple of layer name and purpose name.
            If purpose name not given, use default purpose.
        bot_dir : str
            the bottom layer extension direction.  Either 'x' or 'y'.
        nx : int
            number of columns.
        ny : int
            number of rows.
        spx : CoordType
            column pitch.
        spy : CoordType
            row pitch.
        extend : bool
            True if via extension can be drawn outside of the box.
        top_dir : Optional[str]
            top layer extension direction.  Can force to extend in same direction as bottom.
        add_layers : bool
            True to add metal rectangles on top and bottom layers.
        unit_mode : bool
            deprecated parameter.
        commit : bool
            True to commit the object immediately.

        Returns
        -------
        via : PyVia
            the via object at position (0, 0) of the array.
        """
        if not unit_mode:
            raise ValueError('unit_mode = False not supported.')

        params = self._grid.tech_info.get_via_info(bbox, bot_layer, top_layer, bot_dir,
                                                   top_dir=top_dir, extend=extend)['params']
        loc = params['loc']
        orient = params['orient']
        cut_width = params['cut_width']
        cut_height = params['cut_height']
        cnx = params['num_cols']
        cny = params['num_rows']
        cspx = params['sp_cols']
        cspy = params['sp_rows']
        enc1 = params['enc1']
        enc2 = params['enc2']

        bot_horiz = self.is_horizontal(bot_layer)
        top_horiz = self.is_horizontal(top_layer)
        return self._layout.add_via_arr(params['id'], enc1, enc2, loc[0], loc[1],
                                        Orientation[orient].value, cut_width, cut_height,
                                        cnx, cny, cspx, cspy, nx, ny, spx, spy, add_layers,
                                        bot_horiz, top_horiz, commit=commit)

    def add_via_primitive(self, via_type,  # type: str
<<<<<<< HEAD
                          loc,  # type: PointType
                          cut_width,  # type: Optional[CoordType]
                          cut_height,  # type: Optional[CoordType]
=======
                          loc,  # type: Tuple[float, float]
>>>>>>> 56ad216e
                          num_rows=1,  # type: int
                          num_cols=1,  # type: int
                          sp_rows=0,  # type: CoordType
                          sp_cols=0,  # type: CoordType
                          enc1=None,  # type: Optional[List[CoordType]]
                          enc2=None,  # type: Optional[List[CoordType]]
                          orient='R0',  # type: str
                          nx=1,  # type: int
                          ny=1,  # type: int
                          spx=0,  # type: CoordType
                          spy=0,  # type: CoordType
                          unit_mode=True,  # type: bool
                          commit=True,  # type: bool
                          ):
        # type: (...) -> PyVia
        """Adds via(s) by specifying all parameters.

        Parameters
        ----------
        via_type : str
            the via type name.
<<<<<<< HEAD
        loc : PointType
            the via location as a two-element list.
        cut_width : CoordType
            via cut width.  This is used to create rectangle via.
        cut_height : CoordType
            via cut height.  This is used to create rectangle via.
=======
        loc : Tuple[float, float]
            the via location as a two-element tuple.
>>>>>>> 56ad216e
        num_rows : int
            number of via cut rows.
        num_cols : int
            number of via cut columns.
        sp_rows : CoordType
            spacing between via cut rows.
        sp_cols : CoordType
            spacing between via cut columns.
        enc1 : Optional[List[CoordType]]
            a list of left, right, top, and bottom enclosure values on bottom layer.
            Defaults to all 0.
        enc2 : Optional[List[CoordType]]
            a list of left, right, top, and bottom enclosure values on top layer.
            Defaults to all 0.
        orient : str
            orientation of the via.
        nx : int
            number of columns.
        ny : int
            number of rows.
        spx : CoordType
            column pitch.
        spy : CoordType
            row pitch.
        unit_mode : bool
            Deprecated parameter.
        commit : bool
            True to commit the object immediately.

        Returns
        -------
        via : PyVia
            the via object at position (0, 0) of the array.
        """
        if not unit_mode:
            raise ValueError('unit_mode = False not supported.')

        default_enc = [0, 0, 0, 0]
        enc1 = enc1 or default_enc
        enc2 = enc2 or default_enc
        return self._layout.add_via_arr(via_type, enc1, enc2, loc[0], loc[1],
                                        Orientation[orient].value, cut_width, cut_height, num_cols,
                                        num_rows, sp_cols, sp_rows, nx, ny, spx, spy, False,
                                        False, False, commit=commit)

    def add_via_on_grid(self, bot_layer_id, bot_track, top_track, bot_width=1, top_width=1,
                        commit=True):
        # type: (int, TrackType, TrackType, int, int, bool) -> PyVia
        """Add a via on the routing grid.

        Parameters
        ----------
        bot_layer_id : int
            the bottom layer ID.
        bot_track : TrackType
            the bottom track index.
        top_track : TrackType
            the top track index.
        bot_width : int
            the bottom track width.
        top_width : int
            the top track width.
        commit : bool
            True to commit the object immediately.

        Returns
        -------
        via : PyVia
            the via object created.
        """
        grid = self.grid
<<<<<<< HEAD
        bl, bu = grid.get_wire_bounds(bot_layer_id, bot_track, width=bot_width)
        tl, tu = grid.get_wire_bounds(bot_layer_id + 1, top_track, width=top_width)
=======
        res = grid.resolution
        bl, bu = tuple2_to_int(grid.get_wire_bounds(bot_layer_id, bot_track, width=bot_width, unit_mode=True))
        tl, tu = tuple2_to_int(grid.get_wire_bounds(bot_layer_id + 1, top_track, width=top_width, unit_mode=True))
>>>>>>> 56ad216e
        bot_dir = grid.get_direction(bot_layer_id)
        if bot_dir == 'x':
            bbox = BBox(tl, bl, tu, bu)
        else:
            bbox = BBox(bl, tl, bu, tu)
        bname = grid.get_layer_name(bot_layer_id, bot_track)
        tname = grid.get_layer_name(bot_layer_id + 1, top_track)

        return self.add_via(bbox, bname, tname, bot_dir, commit=commit)

    def extend_wires(self,  # type: TemplateBase
                     warr_list,  # type: Union[WireArray, List[Optional[WireArray]]]
<<<<<<< HEAD
                     lower=None,  # type: Optional[CoordType]
                     upper=None,  # # type: Optional[CoordType]
                     unit_mode=True,  # type: bool
=======
                     lower=None,  # type: Optional[Union[float, int]]
                     upper=None,  # type: Optional[Union[float, int]]
                     unit_mode=False,  # type: bool
>>>>>>> 56ad216e
                     min_len_mode=None,  # type: Optional[int]
                     ):
        # type: (...) -> List[Optional[WireArray]]
        """Extend the given wires to the given coordinates.

        Parameters
        ----------
        warr_list : Union[WireArray, List[Optional[WireArray]]]
            the wires to extend.
        lower : Optional[CoordType]
            the wire lower coordinate.
        upper : Optional[CoordType]
            the wire upper coordinate.
        unit_mode: bool
            deprecated parameter
        min_len_mode : Optional[int]
            If not None, will extend track so it satisfy minimum length requirement.
            Use -1 to extend lower bound, 1 to extend upper bound, 0 to extend both equally.

        Returns
        -------
        warr_list : List[Optional[WireArray]]
            list of added wire arrays.
            If any elements in warr_list were None, they will be None in the return.
        """
        if not unit_mode:
            raise ValueError('unit_mode = False not supported.')

        if isinstance(warr_list, WireArray):
            warr_list = [warr_list]
        else:
            pass

<<<<<<< HEAD
        new_warr_list = []
=======
        res = self.grid.resolution
        if not unit_mode:
            if lower is not None:
                lower = int(round(lower / res))
            if upper is not None:
                upper = int(round(upper / res))

        new_warr_list = []  # type: List[Optional[WireArray]]
>>>>>>> 56ad216e
        for warr in warr_list:
            if warr is None:
                new_warr_list.append(None)
            else:
                wlower = warr.lower_unit
                wupper = warr.upper_unit
                if lower is None:
                    cur_lower = wlower
                else:
                    cur_lower = min(lower, wlower)
                if upper is None:
                    cur_upper = wupper
                else:
                    cur_upper = max(upper, wupper)
                if min_len_mode is not None:
                    # extend track to meet minimum length
                    min_len = self.grid.get_min_length(warr.layer_id, warr.track_id.width)
                    # make sure minimum length is even so that middle coordinate exists
                    min_len = -(-min_len // 2) * 2
                    tr_len = cur_upper - cur_lower
                    if min_len > tr_len:
                        ext = min_len - tr_len
                        if min_len_mode < 0:
                            cur_lower -= ext
                        elif min_len_mode > 0:
                            cur_upper += ext
                        else:
                            cur_lower -= ext // 2
                            cur_upper = cur_lower + min_len

                new_warr = WireArray(warr.track_id, cur_lower, cur_upper)
                for layer_name, bbox_arr in new_warr.wire_arr_iter(self.grid):
                    self.add_rect_arr(layer_name, bbox_arr.base, nx=bbox_arr.nx, ny=bbox_arr.ny,
                                      spx=bbox_arr.spx_unit, spy=bbox_arr.spy_unit)

                new_warr_list.append(new_warr)

        return new_warr_list

    def add_wires(self,  # type: TemplateBase
                  layer_id,  # type: int
                  track_idx,  # type: TrackType
                  lower,  # type: CoordType
                  upper,  # type: CoordType
                  width=1,  # type: int
                  num=1,  # type: int
                  pitch=0,  # type: TrackType
                  unit_mode=True  # type: bool
                  ):
        # type: (...) -> WireArray
        """Add the given wire(s) to this layout.

        Parameters
        ----------
        layer_id : int
            the wire layer ID.
        track_idx : TrackType
            the smallest wire track index.
        lower : CoordType
            the wire lower coordinate.
        upper : CoordType
            the wire upper coordinate.
        width : int
            the wire width in number of tracks.
        num : int
            number of wires.
        pitch : TrackType
            the wire pitch.
        unit_mode: bool
            deprecated parameter.

        Returns
        -------
        warr : WireArray
            the added WireArray object.
        """
        if not unit_mode:
            raise ValueError('unit_mode = False not supported.')

        tid = TrackID(layer_id, track_idx, width=width, num=num, pitch=pitch)
        warr = WireArray(tid, lower, upper)

        for layer_name, bbox_arr in warr.wire_arr_iter(self.grid):
            self.add_rect_arr(layer_name, bbox_arr.base, nx=bbox_arr.nx, ny=bbox_arr.ny,
                              spx=bbox_arr.spx_unit, spy=bbox_arr.spy_unit)

        return warr

    def add_res_metal_warr(self,  # type: TemplateBase
                           layer_id,  # type: int
                           track_idx,  # type: TrackType
                           lower,  # type: CoordType
                           upper,  # type: CoordType
                           **kwargs):
        # type: (...) -> WireArray
        """Add metal resistor as WireArray to this layout.

        Parameters
        ----------
        layer_id : int
            the wire layer ID.
        track_idx : TrackType
            the smallest wire track index.
        lower : CoordType
            the wire lower coordinate.
        upper : CoordType
            the wire upper coordinate.
        **kwargs :
            optional arguments to add_wires()

        Returns
        -------
        warr : WireArray
            the added WireArray object.
        """
        warr = self.add_wires(layer_id, track_idx, lower, upper, **kwargs)

        for _, bbox_arr in warr.wire_arr_iter(self.grid):
            for bbox in bbox_arr:
                self.add_res_metal(layer_id, bbox)

        return warr

    def add_mom_cap(self,  # type: TemplateBase
                    cap_box,  # type: BBox
                    bot_layer,  # type: int
                    num_layer,  # type: int
                    port_widths=1,  # type: Union[int, List[int], Dict[int, int]]
                    port_parity=None,
                    # type: Optional[Union[Tuple[int, int], Dict[int, Tuple[int, int]]]]
                    array=False,  # type: bool
                    **kwargs,  # type: Any
                    ):
        # type: (...) -> Any
        """Draw mom cap in the defined bounding box."""

        return_rect = kwargs.get('return_cap_wires', False)
        cap_type = kwargs.get('cap_type', 'standard')

        if num_layer <= 1:
            raise ValueError('Must have at least 2 layers for MOM cap.')

        tech_info = self.grid.tech_info

        mom_cap_dict = tech_info.tech_params['layout']['mom_cap'][cap_type]
        cap_margins = mom_cap_dict['margins']
        cap_info = mom_cap_dict['width_space']
        num_ports_on_edge = mom_cap_dict.get('num_ports_on_edge', {})
        port_widths_default = mom_cap_dict.get('port_widths_default', {})
        port_sp_min = mom_cap_dict.get('port_sp_min', {})

        top_layer = bot_layer + num_layer - 1

        if isinstance(port_widths, int):
            port_widths = {lay: port_widths for lay in range(bot_layer, top_layer + 1)}
        elif isinstance(port_widths, list) or isinstance(port_widths, tuple):
            if len(port_widths) != num_layer:
                raise ValueError('port_widths length != %d' % num_layer)
            port_widths = dict(zip(range(bot_layer, top_layer + 1), port_widths))
        else:
            port_widths = {lay: port_widths.get(lay, port_widths_default.get(lay, 1))
                           for lay in range(bot_layer, top_layer + 1)}

        if port_parity is None:
            port_parity = {lay: (0, 1) for lay in range(bot_layer, top_layer + 1)}
        elif isinstance(port_parity, tuple) or isinstance(port_parity, list):
            if len(port_parity) != 2:
                raise ValueError('port parity should be a tuple/list of 2 elements.')
            port_parity = {lay: port_parity for lay in range(bot_layer, top_layer + 1)}
        else:
            port_parity = {lay: port_parity.get(lay, (0, 1)) for lay in
                           range(bot_layer, top_layer + 1)}

        via_ext_dict = {lay: 0 for lay in range(bot_layer, top_layer + 1)}  # type: Dict[int, int]
        # get via extensions on each layer
        for vbot_layer in range(bot_layer, top_layer):
            vtop_layer = vbot_layer + 1
<<<<<<< HEAD
            bport_w = self.grid.get_track_width(vbot_layer, port_widths[vbot_layer])
            tport_w = self.grid.get_track_width(vtop_layer, port_widths[vtop_layer])
            bcap_w = cap_info[vbot_layer][0]
            tcap_w = cap_info[vtop_layer][0]

            # port-to-port via
            vbext1, vtext1 = self.grid.get_via_extensions_dim(vbot_layer, bport_w, tport_w)
            # cap-to-port via
            vbext2 = self.grid.get_via_extensions_dim(vbot_layer, bcap_w, tport_w)[0]
            # port-to-cap via
            vtext2 = self.grid.get_via_extensions_dim(vbot_layer, bport_w, tcap_w)[1]
=======
            bport_w = int(self.grid.get_track_width(vbot_layer, port_widths[vbot_layer], unit_mode=True))
            tport_w = int(self.grid.get_track_width(vtop_layer, port_widths[vtop_layer], unit_mode=True))
            bcap_w = int(round(cap_info[vbot_layer][0] / res))
            tcap_w = int(round(cap_info[vtop_layer][0] / res))

            # port-to-port via
            vbext1, vtext1 = tuple2_to_int(self.grid.get_via_extensions_dim(vbot_layer, bport_w, tport_w,
                                                              unit_mode=True))
            # cap-to-port via
            vbext2 = int(self.grid.get_via_extensions_dim(vbot_layer, bcap_w, tport_w,
                                                      unit_mode=True)[0])
            # port-to-cap via
            vtext2 = int(self.grid.get_via_extensions_dim(vbot_layer, bport_w, tcap_w,
                                                      unit_mode=True)[1])
>>>>>>> 56ad216e

            # record extension due to via
            via_ext_dict[vbot_layer] = max(via_ext_dict[vbot_layer], vbext1, vbext2)
            via_ext_dict[vtop_layer] = max(via_ext_dict[vtop_layer], vtext1, vtext2)

        # find port locations and cap boundaries.
        port_tracks = {}
        cap_bounds = {}
        cap_exts = {}
        for cur_layer in range(bot_layer, top_layer + 1):
            # mark bounding box as used.
            self.mark_bbox_used(cur_layer, cap_box)

            cur_num_ports = num_ports_on_edge.get(cur_layer, 1)
            cur_port_width = port_widths[cur_layer]
            cur_port_space = self.grid.get_num_space_tracks(cur_layer, cur_port_width,
                                                            half_space=True)
            if self.grid.get_direction(cur_layer) == 'x':
                cur_lower, cur_upper = cap_box.bottom_unit, cap_box.top_unit
            else:
                cur_lower, cur_upper = cap_box.left_unit, cap_box.right_unit
            # make sure adjacent layer via extension will not extend outside of cap bounding box.
            adj_via_ext = 0
            if cur_layer != bot_layer:
                adj_via_ext = via_ext_dict[cur_layer - 1]
            if cur_layer != top_layer:
                adj_via_ext = max(adj_via_ext, via_ext_dict[cur_layer + 1])
            # find track indices
            if array:
                tr_lower = self.grid.coord_to_track(cur_layer, cur_lower)
                tr_upper = self.grid.coord_to_track(cur_layer, cur_upper)
            else:
                tr_lower = self.grid.find_next_track(cur_layer, cur_lower + adj_via_ext,
                                                     tr_width=cur_port_width,
                                                     half_track=True, mode=1)
                tr_upper = self.grid.find_next_track(cur_layer, cur_upper - adj_via_ext,
                                                     tr_width=cur_port_width,
                                                     half_track=True, mode=-1)

            port_delta = cur_port_width + max(port_sp_min.get(cur_layer, 0), cur_port_space)
            if tr_lower + 2 * (cur_num_ports - 1) * port_delta >= tr_upper:
                raise ValueError('Cannot draw MOM cap; area too small.')

<<<<<<< HEAD
            ll0, lu0 = self.grid.get_wire_bounds(cur_layer, tr_lower, width=cur_port_width)
            ll1, lu1 = self.grid.get_wire_bounds(cur_layer,
                                                 tr_lower + (cur_num_ports - 1) * port_delta,
                                                 width=cur_port_width)
            ul0, uu0 = self.grid.get_wire_bounds(cur_layer,
                                                 tr_upper - (cur_num_ports - 1) * port_delta,
                                                 width=cur_port_width)
            ul1, uu1 = self.grid.get_wire_bounds(cur_layer, tr_upper, width=cur_port_width)
=======
            ll0, lu0 = tuple2_to_int(self.grid.get_wire_bounds(cur_layer, tr_lower, width=cur_port_width,
                                                               unit_mode=True))
            ll1, lu1 = tuple2_to_int(self.grid.get_wire_bounds(cur_layer,
                                                               tr_lower + (cur_num_ports - 1) * port_delta,
                                                               width=cur_port_width, unit_mode=True))
            ul0, uu0 = tuple2_to_int(self.grid.get_wire_bounds(cur_layer,
                                                               tr_upper - (cur_num_ports - 1) * port_delta,
                                                               width=cur_port_width, unit_mode=True))
            ul1, uu1 = tuple2_to_int(self.grid.get_wire_bounds(cur_layer, tr_upper, width=cur_port_width,
                                                               unit_mode=True))
>>>>>>> 56ad216e

            # compute space from MOM cap wires to port wires
            port_w = lu0 - ll0
            lay_name = tech_info.get_layer_name(cur_layer)
            if isinstance(lay_name, tuple) or isinstance(lay_name, list):
                lay_name = lay_name[0]
            lay_type = tech_info.get_layer_type(lay_name)
            cur_margin = cap_margins[cur_layer]
            cur_margin = max(cur_margin, tech_info.get_min_space(lay_type, port_w))

            lower_tracks = [tr_lower + idx * port_delta for idx in range(cur_num_ports)]
            upper_tracks = [tr_upper - idx * port_delta for idx in range(cur_num_ports - 1, -1, -1)]
            port_tracks[cur_layer] = (lower_tracks, upper_tracks)
            cap_bounds[cur_layer] = (lu1 + cur_margin, ul0 - cur_margin)
            cap_exts[cur_layer] = (ll0, uu1)

        port_dict = {}
        cap_wire_dict = {}
        # draw ports/wires
        for cur_layer in range(bot_layer, top_layer + 1):
            cur_port_width = port_widths[cur_layer]
            # find port/cap wires lower/upper coordinates
            lower, upper = None, None
            if cur_layer != top_layer:
                lower, upper = cap_exts[cur_layer + 1]
            if cur_layer != bot_layer:
                tmpl, tmpu = cap_exts[cur_layer - 1]
                lower = tmpl if lower is None else min(lower, tmpl)
                upper = tmpu if upper is None else max(upper, tmpu)
            assert lower is not None and upper is not None, 'cur_layer is iterating and should never be equal to both bot_layer and top_layer at the same time'

            via_ext = via_ext_dict[cur_layer]
            lower -= via_ext
            upper += via_ext

            # draw lower and upper ports
            lower_tracks, upper_tracks = port_tracks[cur_layer]
            lower_warrs = [self.add_wires(cur_layer, tr_idx, lower, upper, width=cur_port_width)
                           for tr_idx in lower_tracks]
            upper_warrs = [self.add_wires(cur_layer, tr_idx, lower, upper, width=cur_port_width)
                           for tr_idx in upper_tracks]

            # assign port wires to positive/negative terminals
            lpar, upar = port_parity[cur_layer]
            if lpar == upar:
                raise ValueError('Port parity must be different.')
            elif lpar == 0:
                plist = upper_warrs
                nlist = lower_warrs
            else:
                plist = lower_warrs
                nlist = upper_warrs

            port_dict[cur_layer] = plist, nlist
            if cur_layer != bot_layer:
                # connect ports to layer below
                for clist, blist in zip((plist, nlist), port_dict[cur_layer - 1]):
                    if len(clist) == len(blist):
                        iter_list = zip(clist, blist)
                    else:
                        iter_list = product(clist, blist)

                    for cur_warr, bot_warr in iter_list:
                        cur_tid = cur_warr.track_id.base_index
                        cur_w = cur_warr.track_id.width
                        bot_tid = bot_warr.track_id.base_index
                        bot_w = bot_warr.track_id.width
                        self.add_via_on_grid(cur_layer - 1, bot_tid, cur_tid, bot_width=bot_w,
                                             top_width=cur_w)

            # draw cap wires
            cap_lower, cap_upper = cap_bounds[cur_layer]
            cap_tot_space = cap_upper - cap_lower
            cap_w, cap_sp = cap_info[cur_layer]
            cap_pitch = cap_w + cap_sp
            num_cap_wires = cap_tot_space // cap_pitch
            cap_lower += (cap_tot_space - (num_cap_wires * cap_pitch - cap_sp)) // 2

            is_horizontal = self.grid.is_horizontal(cur_layer)

            if is_horizontal:
                wbox = BBox(lower, cap_lower, upper, cap_lower + cap_w)
            else:
                wbox = BBox(cap_lower, lower, cap_lower + cap_w, upper)

            lay_name_list = tech_info.get_layer_name(cur_layer)
            if isinstance(lay_name_list, str):
                lay_name_list = [lay_name_list]

            # save cap wire information
            cur_rect_box = wbox
            cap_wire_dict[cur_layer] = (lpar, lay_name_list, cur_rect_box, num_cap_wires, cap_pitch)

        # draw cap wires and connect to port
        rect_list = []
        for cur_layer in range(bot_layer, top_layer + 1):
            cur_rect_list = []
            lpar, lay_name_list, cap_base_box, num_cap_wires, cap_pitch = cap_wire_dict[cur_layer]
            if cur_layer == bot_layer:
                prev_plist = prev_nlist = None
            else:
                prev_plist, prev_nlist = port_dict[cur_layer - 1]
            if cur_layer == top_layer:
                next_plist = next_nlist = None
            else:
                next_plist, next_nlist = port_dict[cur_layer + 1]

            cur_dir = self.grid.get_direction(cur_layer)
            is_horizontal = (cur_dir == 'x')
            next_dir = 'y' if is_horizontal else 'x'
            num_lay_names = len(lay_name_list)
            p_lists = (prev_plist, next_plist)
            n_lists = (prev_nlist, next_nlist)
            for idx in range(num_cap_wires):
                # figure out the port wire to connect this cap wire to
                if idx % 2 == 0 and lpar == 0 or idx % 2 == 1 and lpar == 1:
                    ports_list = p_lists
                else:
                    ports_list = n_lists

                # draw the cap wire
                cap_lay_name = lay_name_list[idx % num_lay_names]
                if is_horizontal:
                    cap_box = cap_base_box.move_by(dy=cap_pitch * idx)
                else:
                    cap_box = cap_base_box.move_by(dx=cap_pitch * idx)
                rect = self.add_rect(cap_lay_name, cap_box)
                cur_rect_list.append(rect)

                # connect cap wire to port
                for pidx, port in enumerate(ports_list):
                    if port is not None:
                        port_warr = port[(idx // 2) % len(port)]
                        port_lay_name = self.grid.get_layer_name(port_warr.layer_id,
                                                                 port_warr.track_id.base_index)
                        vbox = cap_box.intersect(port_warr.get_bbox_array(self.grid).base)
                        if pidx == 1:
                            self.add_via(vbox, cap_lay_name, port_lay_name, cur_dir)
                        else:
                            self.add_via(vbox, port_lay_name, cap_lay_name, next_dir)

            rect_list.append(cur_rect_list)

        if return_rect:
            return port_dict, rect_list
        else:
            return port_dict

    def reserve_tracks(self,  # type: TemplateBase
                       layer_id,  # type: int
                       track_idx,  # type: TrackType
                       width=1,  # type: int
                       num=1,  # type: int
                       pitch=0,  # type: TrackType
                       ):
        # type: (...) -> None
        """Reserve the given routing tracks so that power fill will not fill these tracks.

        Note: the size of this template should be set before calling this method.

        Parameters
        ----------
        layer_id : int
            the wire layer ID.
        track_idx : TrackType
            the smallest wire track index.
        width : int
            the wire width in number of tracks.
        num : int
            number of wires.
        pitch : TrackType
            the wire pitch.
        """
        # TODO: fix this method
        bnd_box = self.bound_box
        if bnd_box is None:
            raise ValueError("bound_box is not set")

        tid = TrackID(layer_id, track_idx, width=width, num=num, pitch=pitch)
        if self.grid.get_direction(layer_id) == 'x':
            upper = bnd_box.width_unit
        else:
            upper = bnd_box.height_unit
        warr = WireArray(tid, 0, upper)

        lay_name = self.grid.get_layer_name(layer_id, track_idx)
        # self._used_tracks.record_rect(self.grid, lay_name, warr.get_bbox_array(self.grid))
        raise ValueError('Not implemented yet.')

    def connect_wires(self,  # type: TemplateBase
                      wire_arr_list,  # type: Union[WireArray, List[WireArray]]
                      lower=None,  # type: Optional[CoordType]
                      upper=None,  # type: Optional[CoordType]
                      debug=False,  # type: bool
                      unit_mode=True,  # type: bool
                      ):
        # type: (...) -> List[WireArray]
        """Connect all given WireArrays together.

        all WireArrays must be on the same layer.

        Parameters
        ----------
        wire_arr_list : Union[WireArr, List[WireArr]]
            WireArrays to connect together.
        lower : Optional[CoordType]
            if given, extend connection wires to this lower coordinate.
        upper : Optional[CoordType]
            if given, extend connection wires to this upper coordinate.
        debug : bool
            True to print debug messages.
        unit_mode: bool
            deprecated parameter.

        Returns
        -------
        conn_list : List[WireArray]
            list of connection wires created.
        """
        if not unit_mode:
<<<<<<< HEAD
            raise ValueError('unit_mode = False not supported.')

        grid = self.grid
=======
            if lower is not None:
                lower = int(round(lower / res))
            if upper is not None:
                upper = int(round(upper / res))
        else:
            if lower is not None:
                lower = int(lower)
            if upper is not None:
                upper = int(upper)
>>>>>>> 56ad216e

        if isinstance(wire_arr_list, WireArray):
            wire_arr_list = [wire_arr_list]
        else:
            pass

        if not wire_arr_list:
            # do nothing
            return []

        # record all wire ranges
        a = wire_arr_list[0]
        layer_id = a.layer_id
        direction = grid.get_direction(layer_id)
        is_horiz = direction == 'x'
        perp_dir = 'y' if direction == 'x' else 'x'
<<<<<<< HEAD
        htr_pitch = grid.get_track_pitch(layer_id) // 2
=======
        htr_pitch = int(grid.get_track_pitch(layer_id, unit_mode=True)) // 2
>>>>>>> 56ad216e
        intv_set = IntervalSet()
        for wire_arr in wire_arr_list:
            if wire_arr.layer_id != layer_id:
                raise ValueError('WireArray layer ID != %d' % layer_id)

            cur_range = wire_arr.lower_unit, wire_arr.upper_unit
            box_arr = wire_arr.get_bbox_array(grid)
            for box in box_arr:
<<<<<<< HEAD
                intv = box.get_interval(perp_dir)
=======
                intv = tuple2_to_int(box.get_interval(perp_dir, unit_mode=True))
>>>>>>> 56ad216e
                intv_rang_item = intv_set.get_first_overlap_item(intv)
                if intv_rang_item is None:
                    range_set = IntervalSet()
                    range_set.add(cur_range)
                    intv_set.add(intv, val=range_set)
                elif intv_rang_item[0] == intv:
                    intv_rang_item[1].add(cur_range, merge=True, abut=True)
                else:
                    raise ValueError('wire interval {} overlap existing wires.'.format(intv))

        # draw wires, group into arrays
        new_warr_list = []
        base_start = None  # type: Optional[int]
        base_end = None  # type: Optional[int]
        base_intv = None  # type: Optional[Tuple[int, int]]
        base_width = None  # type: Optional[int]
        count = 0
        hpitch = 0
        last_lower = 0
        for intv, range_set in intv_set.items():
            cur_start = range_set.get_start()  # type: int
            cur_end = range_set.get_end()  # type: int
            add = len(range_set) > 1
            if lower is not None and lower < cur_start:
                cur_start = lower
                add = True
            if upper is not None and upper > cur_end:
                cur_end = upper
                add = True

            cur_lower, cur_upper = intv
            if add:
                tr_id = grid.coord_to_track(layer_id, (cur_lower + cur_upper) // 2)
                layer_name = grid.get_layer_name(layer_id, tr_id)
                if is_horiz:
                    box = BBox(cur_start, cur_lower, cur_end, cur_upper)
                else:
                    box = BBox(cur_lower, cur_start, cur_upper, cur_end)
                self.add_rect(layer_name, box)

            if debug:
                print('wires intv: %s, range: (%d, %d)' % (intv, cur_start, cur_end))
            cur_width = cur_upper - cur_lower
            if count == 0:
                base_intv = intv
                base_start = cur_start
                base_end = cur_end
                base_width = cur_upper - cur_lower
                count += 1
                hpitch = 0
            else:
                assert base_intv is not None, "count == 0 should have set base_intv"
                assert base_width is not None, "count == 0 should have set base_width"
                assert base_start is not None, "count == 0 should have set base_start"
                assert base_end is not None, "count == 0 should have set base_end"
                if cur_start == base_start and cur_end == base_end and base_width == cur_width:
                    # length and width matches
                    cur_hpitch = (cur_lower - last_lower) // htr_pitch
                    if count == 1:
                        # second wire, set half pitch
                        hpitch = cur_hpitch
                        count += 1
                    elif hpitch == cur_hpitch:
                        # pitch matches
                        count += 1
                    else:
                        # pitch does not match, add current wires and start anew
<<<<<<< HEAD
                        tr_idx, tr_width = grid.interval_to_track(layer_id, base_intv)
=======
                        tr_idx, tr_width = tuple2_to_int(grid.interval_to_track(layer_id, base_intv,
                                                                                unit_mode=True))
>>>>>>> 56ad216e
                        track_id = TrackID(layer_id, tr_idx, width=tr_width,
                                           num=count, pitch=hpitch / 2)
                        warr = WireArray(track_id, base_start, base_end)
                        new_warr_list.append(warr)
                        base_intv = intv
                        count = 1
                        hpitch = 0
                else:
                    # length/width does not match, add cumulated wires and start anew
<<<<<<< HEAD
                    tr_idx, tr_width = grid.interval_to_track(layer_id, base_intv)
=======
                    tr_idx, tr_width = tuple2_to_int(grid.interval_to_track(layer_id, base_intv, unit_mode=True))
>>>>>>> 56ad216e
                    track_id = TrackID(layer_id, tr_idx, width=tr_width,
                                       num=count, pitch=hpitch / 2)
                    warr = WireArray(track_id, base_start, base_end)
                    new_warr_list.append(warr)
                    base_start = cur_start
                    base_end = cur_end
                    base_intv = intv
                    base_width = cur_width
                    count = 1
                    hpitch = 0

            # update last lower coordinate
            last_lower = cur_lower

        assert base_intv is not None, "count == 0 should have set base_intv"
        assert base_start is not None, "count == 0 should have set base_start"
        assert base_end is not None, "count == 0 should have set base_end"

        # add last wires
<<<<<<< HEAD
        tr_idx, tr_width = grid.interval_to_track(layer_id, base_intv)
=======
        tr_idx, tr_width = tuple2_to_int(grid.interval_to_track(layer_id, base_intv, unit_mode=True))
>>>>>>> 56ad216e
        track_id = TrackID(layer_id, tr_idx, tr_width, num=count, pitch=hpitch / 2)
        warr = WireArray(track_id, base_start, base_end)
        new_warr_list.append(warr)
        return new_warr_list

    def _draw_via_on_track(self, wlayer, box_arr, track_id, tl_unit=None,
                           tu_unit=None):
<<<<<<< HEAD
        # type: (str, BBoxArray, TrackID, int, int) -> Tuple[int, int]
=======
        # type: (str, BBoxArray, TrackID, Optional[float], Optional[float]) -> Tuple[float, float]
>>>>>>> 56ad216e
        """Helper method.  Draw vias on the intersection of the BBoxArray and TrackID."""
        grid = self.grid

        tr_layer_id = track_id.layer_id
        tr_width = track_id.width
        tr_dir = grid.get_direction(tr_layer_id)
        tr_pitch = grid.get_track_pitch(tr_layer_id)

        w_layer_id = grid.tech_info.get_layer_id(wlayer)
        w_dir = 'x' if tr_dir == 'y' else 'y'
        wbase = box_arr.base
        for sub_track_id in track_id.sub_tracks_iter(grid):
            base_idx = sub_track_id.base_index
            if w_layer_id > tr_layer_id:
                bot_layer = grid.get_layer_name(tr_layer_id, base_idx)
                top_layer = wlayer
                bot_dir = tr_dir
            else:
                bot_layer = wlayer
                top_layer = grid.get_layer_name(tr_layer_id, base_idx)
                bot_dir = w_dir
            # compute via bounding box
<<<<<<< HEAD
            tl, tu = grid.get_wire_bounds(tr_layer_id, base_idx, width=tr_width)
=======
            tl, tu = tuple2_to_int(grid.get_wire_bounds(tr_layer_id, base_idx, width=tr_width, unit_mode=True))
>>>>>>> 56ad216e
            if tr_dir == 'x':
                via_box = BBox(wbase.left_unit, tl, wbase.right_unit, tu)
                nx, ny = box_arr.nx, sub_track_id.num
                spx, spy = box_arr.spx_unit, sub_track_id.pitch * tr_pitch
                via = self.add_via(via_box, bot_layer, top_layer, bot_dir,
                                   nx=nx, ny=ny, spx=spx, spy=spy)
                vtbox = via.bottom_box if w_layer_id > tr_layer_id else via.top_box
                if tl_unit is None:
                    tl_unit = vtbox.left_unit
                else:
                    tl_unit = min(tl_unit, vtbox.left_unit)
                if tu_unit is None:
                    tu_unit = vtbox.right_unit + (nx - 1) * box_arr.spx_unit
                else:
                    tu_unit = max(tu_unit, vtbox.right_unit + (nx - 1) * box_arr.spx_unit)
            else:
                via_box = BBox(tl, wbase.bottom_unit, tu, wbase.top_unit)
                nx, ny = sub_track_id.num, box_arr.ny
                spx, spy = sub_track_id.pitch * tr_pitch, box_arr.spy_unit
                via = self.add_via(via_box, bot_layer, top_layer, bot_dir,
                                   nx=nx, ny=ny, spx=spx, spy=spy)
                vtbox = via.bottom_box if w_layer_id > tr_layer_id else via.top_box
                if tl_unit is None:
                    tl_unit = vtbox.bottom_unit
                else:
                    tl_unit = min(tl_unit, vtbox.bottom_unit)
                if tu_unit is None:
                    tu_unit = vtbox.top_unit + (ny - 1) * box_arr.spy_unit
                else:
                    tu_unit = max(tu_unit, vtbox.top_unit + (ny - 1) * box_arr.spy_unit)
        assert tl_unit is not None and tu_unit is not None, "for loop should have assigned tl_unit and tu_unit"

        return tl_unit, tu_unit

    def connect_bbox_to_tracks(self,  # type: TemplateBase
                               layer_name,  # type: str
                               box_arr,  # type: Union[BBox, BBoxArray]
                               track_id,  # type: TrackID
                               track_lower=None,  # type: Optional[CoordType]
                               track_upper=None,  # type: Optional[CoordType]
                               unit_mode=True,  # type: bool
                               min_len_mode=None,  # type: Optional[int]
                               wire_lower=None,  # type: Optional[CoordType]
                               wire_upper=None,  # type: Optional[CoordType]
                               ):
        # type: (...) -> WireArray
        """Connect the given primitive wire to given tracks.

        Parameters
        ----------
        layer_name : str
            the primitive wire layer name.
        box_arr : Union[BBox, BBoxArray]
            bounding box of the wire(s) to connect to tracks.
        track_id : TrackID
            TrackID that specifies the track(s) to connect the given wires to.
        track_lower : Optional[CoordType]
            if given, extend track(s) to this lower coordinate.
        track_upper : Optional[CoordType]
            if given, extend track(s) to this upper coordinate.
        unit_mode: bool
            deprecated parameter.
        min_len_mode : Optional[int]
            If not None, will extend track so it satisfy minimum length requirement.
            Use -1 to extend lower bound, 1 to extend upper bound, 0 to extend both equally.
        wire_lower : Optional[CoordType]
            if given, extend wire(s) to this lower coordinate.
        wire_upper : Optional[CoordType]
            if given, extend wire(s) to this upper coordinate.

        Returns
        -------
        wire_arr : WireArray
            WireArray representing the tracks created.
        """
        if not unit_mode:
            raise ValueError('unit_mode = False not supported.')
        if isinstance(box_arr, BBox):
            box_arr = BBoxArray(box_arr)
        else:
            pass

        grid = self.grid

        # extend bounding boxes to tracks
        tl, tu = track_id.get_bounds(grid)
        if wire_lower is not None:
            tl = min(wire_lower, tl)
        if wire_upper is not None:
            tu = max(wire_upper, tu)

        tr_layer = track_id.layer_id
        tr_dir = grid.get_direction(tr_layer)
        base = box_arr.base
        if tr_dir == 'x':
            self.add_rect_arr(layer_name,
                              base.extend(y=tl).extend(y=tu),
                              nx=box_arr.nx, ny=box_arr.ny, spx=box_arr.spx_unit,
                              spy=box_arr.spy_unit)
        else:
            self.add_rect_arr(layer_name,
                              base.extend(x=tl).extend(x=tu),
                              nx=box_arr.nx, ny=box_arr.ny, spx=box_arr.spx_unit,
                              spy=box_arr.spy_unit)

        # draw vias
        tl_unit, tu_unit = self._draw_via_on_track(layer_name, box_arr, track_id,
                                                   tl_unit=track_lower, tu_unit=track_upper)

        # draw tracks
        if min_len_mode is not None:
            # extend track to meet minimum length
            min_len = grid.get_min_length(tr_layer, track_id.width)
            # make sure minimum length is even so that middle coordinate exists
            min_len = -(-min_len // 2) * 2
            tr_len = tu_unit - tl_unit
            if min_len > tr_len:
                ext = min_len - tr_len
                if min_len_mode < 0:
                    tl_unit -= ext
                elif min_len_mode > 0:
                    tu_unit += ext
                else:
                    tl_unit -= ext // 2
                    tu_unit = tl_unit + min_len
        result = WireArray(track_id, tl_unit, tu_unit)
        for layer_name, bbox_arr in result.wire_arr_iter(grid):
            self.add_rect_arr(layer_name, bbox_arr.base, nx=bbox_arr.nx, ny=bbox_arr.ny,
                              spx=bbox_arr.spx_unit, spy=bbox_arr.spy_unit)

        return result

    def connect_bbox_to_differential_tracks(self,  # type: TemplateBase
                                            layer_name,  # type: str
                                            pbox,  # type: Union[BBox, BBoxArray]
                                            nbox,  # type: Union[BBox, BBoxArray]
                                            tr_layer_id,  # type: int
                                            ptr_idx,  # type: TrackType
                                            ntr_idx,  # type: TrackType
                                            width=1,  # type: int
                                            track_lower=None,  # type: Optional[CoordType]
                                            track_upper=None,  # type: Optional[CoordType]
                                            unit_mode=True,  # type: bool
                                            ):
        # type: (...) -> Tuple[Optional[WireArray], Optional[WireArray]]
        """Connect the given differential primitive wires to two tracks symmetrically.

        This method makes sure the connections are symmetric and have identical parasitics.

        Parameters
        ----------
        layer_name : str
            the primitive wire layer name.
        pbox : Union[BBox, BBoxArray]
            positive signal wires to connect.
        nbox : Union[BBox, BBoxArray]
            negative signal wires to connect.
        tr_layer_id : int
            track layer ID.
        ptr_idx : TrackType
            positive track index.
        ntr_idx : TrackType
            negative track index.
        width : int
            track width in number of tracks.
        track_lower : Optional[CoordType]
            if given, extend track(s) to this lower coordinate.
        track_upper : Optional[CoordType]
            if given, extend track(s) to this upper coordinate.
        unit_mode: bool
            deprecated parameter.

        Returns
        -------
        p_track : Optional[WireArray]
            the positive track.
        n_track : Optional[WireArray]
            the negative track.
        """
        track_list = self.connect_bbox_to_matching_tracks(layer_name, [pbox, nbox], tr_layer_id,
                                                          [ptr_idx, ntr_idx], width=width,
                                                          track_lower=track_lower,
                                                          track_upper=track_upper,
                                                          unit_mode=unit_mode)
        return track_list[0], track_list[1]

    def connect_bbox_to_matching_tracks(self,  # type: TemplateBase
                                        layer_name,  # type: str
                                        box_arr_list,  # type: List[Union[BBox, BBoxArray]]
                                        tr_layer_id,  # type: int
                                        tr_idx_list,  # type: List[TrackType]
                                        width=1,  # type: int
                                        track_lower=None,  # type: Optional[CoordType]
                                        track_upper=None,  # type: Optional[CoordType]
                                        unit_mode=True  # type: bool
                                        ):
        # type: (...) -> List[Optional[WireArray]]
        """Connect the given primitive wire to given tracks.

        Parameters
        ----------
        layer_name : str
            the primitive wire layer name.
        box_arr_list : List[Union[BBox, BBoxArray]]
            bounding box of the wire(s) to connect to tracks.
        tr_layer_id : int
            track layer ID.
        tr_idx_list : List[TrackType]
            list of track indices.
        width : int
            track width in number of tracks.
        track_lower : Optional[CoordType]
            if given, extend track(s) to this lower coordinate.
        track_upper : Optional[CoordType]
            if given, extend track(s) to this upper coordinate.
        unit_mode: bool
            deprecated parameter.

        Returns
        -------
        wire_arr : WireArray
            WireArray representing the tracks created.
        """
        if not unit_mode:
            raise ValueError('unit_mode = False not supported.')
        grid = self.grid

        num_tracks = len(tr_idx_list)
        if num_tracks != len(box_arr_list):
            raise ValueError('wire list length and track index list length mismatch.')
        if num_tracks == 0:
            raise ValueError('No tracks given')
        w_layer_id = grid.tech_info.get_layer_id(layer_name)
        if abs(w_layer_id - tr_layer_id) != 1:
            raise ValueError('Given primitive wires not adjacent to given track layer.')
        bot_layer_id = min(w_layer_id, tr_layer_id)

        # compute wire_lower/upper without via extension
<<<<<<< HEAD
        w_lower, w_upper = grid.get_wire_bounds(tr_layer_id, tr_idx_list[0], width=width)
        for tr_idx in islice(tr_idx_list, 1, None):
            cur_low, cur_up = grid.get_wire_bounds(tr_layer_id, tr_idx, width=width)
=======
        w_lower, w_upper = tuple2_to_int(grid.get_wire_bounds(tr_layer_id, tr_idx_list[0], width=width,
                                                              unit_mode=True))
        for tr_idx in islice(tr_idx_list, 1, None):
            cur_low, cur_up = tuple2_to_int(grid.get_wire_bounds(tr_layer_id, tr_idx, width=width,
                                                                 unit_mode=True))
>>>>>>> 56ad216e
            w_lower = min(w_lower, cur_low)
            w_upper = max(w_upper, cur_up)

        # separate wire arrays into bottom/top tracks, compute wire/track lower/upper coordinates
        tr_width = grid.get_track_width(tr_layer_id, width)
        tr_dir = grid.get_direction(tr_layer_id)
        tr_horizontal = tr_dir == 'x'
<<<<<<< HEAD
        bbox_bounds = [None, None]  # type: List[int]
=======
        bbox_bounds = (None, None)  # type: Tuple[Optional[int], Optional[int]]
>>>>>>> 56ad216e
        for idx, box_arr in enumerate(box_arr_list):
            # convert to WireArray list
            if isinstance(box_arr, BBox):
                box_arr = BBoxArray(box_arr)
            else:
                pass

            base = box_arr.base
            if w_layer_id < tr_layer_id:
                bot_dim = base.width_unit if tr_horizontal else base.height_unit
                top_dim = tr_width
<<<<<<< HEAD
                w_ext, tr_ext = grid.get_via_extensions_dim(bot_layer_id, bot_dim, top_dim)
            else:
                bot_dim = tr_width
                top_dim = base.width_unit if tr_horizontal else base.height_unit
                tr_ext, w_ext = grid.get_via_extensions_dim(bot_layer_id, bot_dim, top_dim)
=======
                w_ext, tr_ext = tuple2_to_int(grid.get_via_extensions_dim(bot_layer_id, bot_dim, top_dim,
                                                                          unit_mode=True))
            else:
                bot_dim = tr_width
                top_dim = base.width_unit if tr_horizontal else base.height_unit
                tr_ext, w_ext = tuple2_to_int(grid.get_via_extensions_dim(bot_layer_id, bot_dim, top_dim,
                                                                          unit_mode=True))
>>>>>>> 56ad216e

            if bbox_bounds[0] is None:
                bbox_bounds = (w_lower - w_ext, w_upper + w_ext)
            else:
                bbox_bounds = (min(bbox_bounds[0], w_lower - w_ext), max(bbox_bounds[1], w_upper + w_ext))

            # compute track lower/upper including via extension
<<<<<<< HEAD
            tr_bounds = box_arr.get_overall_bbox().get_interval(tr_dir)
=======
            tr_bounds = tuple2_to_int(box_arr.get_overall_bbox().get_interval(tr_dir, unit_mode=True))
>>>>>>> 56ad216e
            if track_lower is None:
                track_lower = tr_bounds[0] - tr_ext
            else:
                track_lower = min(track_lower, tr_bounds[0] - tr_ext)
            if track_upper is None:
                track_upper = tr_bounds[1] + tr_ext
            else:
                track_upper = max(track_upper, tr_bounds[1] + tr_ext)
        assert track_lower is not None and track_upper is not None, "track_lower/track_upper should be set above"

        # draw tracks
        track_list = []  # type: List[Optional[WireArray]]
        for box_arr, tr_idx in zip(box_arr_list, tr_idx_list):
            track_list.append(self.add_wires(tr_layer_id, tr_idx, track_lower, track_upper,
                                             width=width))

            tr_id = TrackID(tr_layer_id, tr_idx, width=width)
            self.connect_bbox_to_tracks(layer_name, box_arr, tr_id, wire_lower=bbox_bounds[0],
                                        wire_upper=bbox_bounds[1])

        return track_list

    def connect_to_tracks(self,  # type: TemplateBase
                          wire_arr_list,  # type: Union[WireArray, List[WireArray]]
                          track_id,  # type: TrackID
                          wire_lower=None,  # type: Optional[CoordType]
                          wire_upper=None,  # type: Optional[CoordType]
                          track_lower=None,  # type: Optional[CoordType]
                          track_upper=None,  # type: Optional[CoordType]
                          unit_mode=True,  # type: bool
                          min_len_mode=None,  # type: Optional[int]
                          return_wires=False,  # type: bool
                          debug=False,  # type: bool
                          ):
        # type: (...) -> Optional[Union[WireArray, Tuple[WireArray, List[WireArray]]]]
        """Connect all given WireArrays to the given track(s).

        All given wires should be on adjacent layers of the track.

        Parameters
        ----------
        wire_arr_list : Union[WireArray, List[WireArray]]
            list of WireArrays to connect to track.
        track_id : TrackID
            TrackID that specifies the track(s) to connect the given wires to.
        wire_lower : Optional[CoordType]
            if given, extend wire(s) to this lower coordinate.
        wire_upper : Optional[CoordType]
            if given, extend wire(s) to this upper coordinate.
        track_lower : Optional[CoordType]
            if given, extend track(s) to this lower coordinate.
        track_upper : Optional[CoordType]
            if given, extend track(s) to this upper coordinate.
        unit_mode : bool
            deprecated parameter.
        min_len_mode : Optional[int]
            If not None, will extend track so it satisfy minimum length requirement.
            Use -1 to extend lower bound, 1 to extend upper bound, 0 to extend both equally.
        return_wires : bool
            True to return the extended wires.
        debug : bool
            True to print debug messages.

        Returns
        -------
        wire_arr : Optional[Union[WireArray, Tuple[WireArray, List[WireArray]]]]
            WireArray representing the tracks/wires created.
            If there was nothing to do, returns a None.
            If return_wires is True, returns a Tuple[WireArray, List[WireArray]].
            Otherwise, returns a WireArray.
        """
        if not unit_mode:
            raise ValueError('unit_mode = False not supported.')

        if isinstance(wire_arr_list, WireArray):
            # convert to list.
            wire_arr_list = [wire_arr_list]
        else:
            pass

        if not wire_arr_list:
            # do nothing
            if return_wires:
                return None
            return None

        grid = self.grid
<<<<<<< HEAD

        # find min/max track Y coordinates
        tr_layer_id = track_id.layer_id
        wl, wu = track_id.get_bounds(grid)
        if wire_lower is not None:
            wl = min(wire_lower, wl)

        if wire_upper is not None:
=======
        res = grid.resolution

        if track_upper is not None:
            if not unit_mode:
                track_upper = int(round(track_upper / res))
            else:
                track_upper = int(track_upper)
        if track_lower is not None:
            if not unit_mode:
                track_lower = int(round(track_lower / res))
            else:
                track_lower = int(track_lower)

        # find min/max track Y coordinates
        tr_layer_id = track_id.layer_id
        wl, wu = tuple2_to_int(track_id.get_bounds(grid, unit_mode=True))
        if wire_lower is not None:
            if not unit_mode:
                wire_lower = int(round(wire_lower / res))
            else:
                wire_lower = int(wire_lower)
            wl = min(wire_lower, wl)

        if wire_upper is not None:
            if not unit_mode:
                wire_upper = int(round(wire_upper / res))
            else:
                wire_upper = int(wire_upper)
>>>>>>> 56ad216e
            wu = max(wire_upper, wu)

        # get top wire and bottom wire list
        top_list = []
        bot_list = []
        for wire_arr in wire_arr_list:
            cur_layer_id = wire_arr.layer_id
            if cur_layer_id == tr_layer_id + 1:
                top_list.append(wire_arr)
            elif cur_layer_id == tr_layer_id - 1:
                bot_list.append(wire_arr)
            else:
                raise ValueError(
                    'WireArray layer %d cannot connect to layer %d' % (cur_layer_id, tr_layer_id))

        # connect wires together
        top_wire_list = self.connect_wires(top_list, lower=wl, upper=wu, debug=debug)
        bot_wire_list = self.connect_wires(bot_list, lower=wl, upper=wu, debug=debug)

        # draw vias
        for w_layer_id, wire_list in ((tr_layer_id + 1, top_wire_list),
                                      (tr_layer_id - 1, bot_wire_list)):
            for wire_arr in wire_list:
                for wlayer, box_arr in wire_arr.wire_arr_iter(grid):
                    track_lower, track_upper = self._draw_via_on_track(wlayer, box_arr, track_id,
                                                                       tl_unit=track_lower,
                                                                       tu_unit=track_upper)
        assert track_lower is not None and track_upper is not None, "track_lower/track_upper should have been set just above"

        if min_len_mode is not None:
            # extend track to meet minimum length
<<<<<<< HEAD
            min_len = grid.get_min_length(tr_layer_id, track_id.width)
=======
            min_len = int(grid.get_min_length(tr_layer_id, track_id.width, unit_mode=True))
>>>>>>> 56ad216e
            # make sure minimum length is even so that middle coordinate exists
            min_len = -(-min_len // 2) * 2
            tr_len = track_upper - track_lower
            if min_len > tr_len:
                ext = min_len - tr_len
                if min_len_mode < 0:
                    track_lower -= ext
                elif min_len_mode > 0:
                    track_upper += ext
                else:
                    track_lower -= ext // 2
                    track_upper = track_lower + min_len

        # draw tracks
        result = WireArray(track_id, track_lower, track_upper)
        for layer_name, bbox_arr in result.wire_arr_iter(grid):
            self.add_rect_arr(layer_name, bbox_arr.base, nx=bbox_arr.nx, ny=bbox_arr.ny,
                              spx=bbox_arr.spx_unit, spy=bbox_arr.spy_unit)

        if return_wires:
            top_wire_list.extend(bot_wire_list)
            return result, top_wire_list
        else:
            return result

    def connect_to_track_wires(self,  # type: TemplateBase
                               wire_arr_list,  # type: Union[WireArray, List[WireArray]]
                               track_wires,  # type: Union[WireArray, List[WireArray]]
                               min_len_mode=None,  # type: Optional[int]
                               debug=False,  # type: bool
                               ):
        # type: (...) -> Union[WireArray, List[WireArray]]
        """Connect all given WireArrays to the given WireArrays on adjacent layer.

        Parameters
        ----------
        wire_arr_list : Union[WireArray, List[WireArray]]
            list of WireArrays to connect to track.
        track_wires : Union[WireArray, List[WireArray]]
            list of tracks as WireArrays.
        min_len_mode : Optional[int]
            If not None, will extend track so it satisfy minimum length requirement.
            Use -1 to extend lower bound, 1 to extend upper bound, 0 to extend both equally.
        debug : bool
            True to print debug messages.

        Returns
        -------
        wire_arr : Union[WireArray, List[WireArray]]
            WireArray representing the tracks created.  None if nothing to do.
        """
<<<<<<< HEAD
        ans = []
=======
        res = self.grid.resolution

        ans = []  # type: List[WireArray]
>>>>>>> 56ad216e
        if isinstance(track_wires, WireArray):
            ans_is_list = False
            track_wires = [track_wires]
        else:
            ans_is_list = True

        for warr in track_wires:
            tr = self.connect_to_tracks(wire_arr_list, warr.track_id,
<<<<<<< HEAD
                                        track_lower=warr.lower_unit, track_upper=warr.upper_unit,
                                        min_len_mode=min_len_mode, debug=debug)
=======
                                        track_lower=track_lower, track_upper=track_upper,
                                        unit_mode=True, min_len_mode=min_len_mode, debug=debug,
                                        return_wires=False)
            assert tr is not None, "connect_to_tracks did nothing"
            assert isinstance(tr, WireArray), "return_wires=False should return a WireArray"
>>>>>>> 56ad216e
            ans.append(tr)

        if not ans_is_list:
            return ans[0]
        return ans

    def connect_with_via_stack(self,  # type: TemplateBase
                               wire_array,  # type: Union[WireArray, List[WireArray]]
                               track_id,  # type: TrackID
                               tr_w_list=None,  # type: Optional[List[int]]
                               tr_mode_list=None,  # type: Optional[Union[int, List[int]]]
                               min_len_mode_list=None,  # type: Optional[Union[int, List[int]]]
                               debug=False,  # type: bool
                               ):
        # type: (...) -> List[WireArray]
        """Connect a single wire to the given track by using a via stack.

        This is a convenience function that draws via connections through several layers
        at once.  With optional parameters to control the track widths on each
        intermediate layers.

        Parameters
        ----------
        wire_array : Union[WireArray, List[WireArray]]
            the starting WireArray.
        track_id : TrackID
            the TrackID to connect to.
        tr_w_list : Optional[List[int]]
            the track widths to use on each layer.  If not specified, will compute automatically.
        tr_mode_list : Optional[Union[int, List[int]]]
            If tracks on intermediate layers do not line up nicely,
            the track mode flags determine whether to pick upper or lower tracks
        min_len_mode_list : Optional[Union[int, List[int]]]
            minimum length mode flags on each layer.
        debug : bool
            True to print debug messages.

        Returns
        -------
        warr_list : List[WireArray]
            List of created WireArrays.
        """
        if not isinstance(wire_array, WireArray):
            # error checking
            if len(wire_array) != 1:
                raise ValueError('connect_with_via_stack() only works on WireArray '
                                 'and TrackID with a single wire.')
            # convert to WireArray.
            wire_array = wire_array[0]

        # error checking
        warr_tid = wire_array.track_id
        warr_layer = warr_tid.layer_id
        tr_layer = track_id.layer_id
        tr_index = track_id.base_index
        if warr_tid.num != 1 or track_id.num != 1:
            raise ValueError('connect_with_via_stack() only works on WireArray '
                             'and TrackID with a single wire.')
        if tr_layer == warr_layer:
            raise ValueError('Cannot connect wire to track on the same layer.')

        num_connections = abs(tr_layer - warr_layer)

        # set default values
        if tr_w_list is None:
            tr_w_list = [-1] * num_connections
        elif len(tr_w_list) == num_connections - 1:
            # user might be inclined to not list the last track width, as it is included in
            # TrackID.  Allow for this exception
            tr_w_list = tr_w_list + [-1]
        elif len(tr_w_list) != num_connections:
            raise ValueError('tr_w_list must have exactly %d elements.' % num_connections)
        else:
            # create a copy of the given list, as this list may be modified later.
            tr_w_list = list(tr_w_list)

        if tr_mode_list is None:
            tr_mode_list = [0] * num_connections
        elif isinstance(tr_mode_list, int):
            tr_mode_list = [tr_mode_list] * num_connections
        elif len(tr_mode_list) != num_connections:
            raise ValueError('tr_mode_list must have exactly %d elements.' % num_connections)

        if min_len_mode_list is None:
            min_len_mode_list_resolved = [None] * num_connections  # type: List[Optional[int]]
        elif isinstance(min_len_mode_list, int):
            min_len_mode_list_resolved = [min_len_mode_list] * num_connections
        elif len(min_len_mode_list) != num_connections:
            raise ValueError('min_len_mode_list must have exactly %d elements.' % num_connections)

        # determine via location
        grid = self.grid
        w_dir = grid.get_direction(warr_layer)
        t_dir = grid.get_direction(tr_layer)
        w_coord = grid.track_to_coord(warr_layer, warr_tid.base_index)
        t_coord = grid.track_to_coord(tr_layer, tr_index)
        if w_dir != t_dir:
            x0, y0 = (w_coord, t_coord) if w_dir == 'y' else (t_coord, w_coord)
        else:
            w_mid = wire_array.middle_unit
            x0, y0 = (w_coord, w_mid) if w_dir == 'y' else (w_mid, w_coord)

        # determine track width on each layer
        tr_w_list[num_connections - 1] = track_id.width
        if tr_layer > warr_layer:
            layer_dir = 1
            tr_w_prev = grid.get_track_width(tr_layer, tr_w_list[num_connections - 1])
            tr_w_idx_iter = range(num_connections - 2, -1, -1)
        else:
            layer_dir = -1
            tr_w_prev = grid.get_track_width(warr_layer, warr_tid.width)
            tr_w_idx_iter = range(0, num_connections - 1)
        for idx in tr_w_idx_iter:
            cur_layer = warr_layer + layer_dir * (idx + 1)
            if tr_w_list[idx] < 0:
                tr_w_list[idx] = max(1, grid.get_track_width_inverse(cur_layer, tr_w_prev))
            tr_w_prev = grid.get_track_width(cur_layer, tr_w_list[idx])

        # draw via stacks
        results = []  # type: List[WireArray]
        targ_layer = warr_layer
        for tr_w, tr_mode, min_len_mode in zip(tr_w_list, tr_mode_list, min_len_mode_list_resolved):
            targ_layer += layer_dir

            # determine track index to connect to
            if targ_layer == tr_layer:
                targ_index = tr_index
            else:
                targ_dir = grid.get_direction(targ_layer)
                coord = x0 if targ_dir == 'y' else y0
                targ_index = grid.coord_to_nearest_track(targ_layer, coord, half_track=True,
                                                         mode=tr_mode)

            targ_tid = TrackID(targ_layer, targ_index, width=tr_w)
            warr = self.connect_to_tracks(wire_array, targ_tid, min_len_mode=min_len_mode,
<<<<<<< HEAD
                                          debug=debug)
=======
                                          unit_mode=True, debug=debug, return_wires=False)
            assert warr is not None, "connect_to_tracks did nothing"
            assert isinstance(warr, WireArray), "return_wires=False should return a WireArray"
>>>>>>> 56ad216e
            results.append(warr)
            wire_array = warr

        return results

    def strap_wires(self,  # type: TemplateBase
                    warr,  # type: WireArray
                    targ_layer,  # type: int
                    tr_w_list=None,  # type: Optional[List[int]]
                    min_len_mode_list=None,  # type: Optional[List[int]]
                    ):
        # type: (...) -> WireArray
        """Strap the given WireArrays to the target routing layer.

        This method is used to connects wires on adjacent layers that has the same direction.
        The track locations must be valid on all routing layers for this method to work.

        Parameters
        ----------
        warr : WireArray
            the WireArrays to strap.
        targ_layer : int
            the final routing layer ID.
        tr_w_list : Optional[List[int]]
            the track widths to use on each layer.  If not specified, will determine automatically.
        min_len_mode_list : Optional[List[int]]
            minimum length mode flags on each layer.

        Returns
        -------
        wire_arr : WireArray
            WireArray representing the tracks created.  None if nothing to do.
        """
        warr_layer = warr.layer_id

        if targ_layer == warr_layer:
            # no need to do anything
            return warr

        num_connections = abs(targ_layer - warr_layer)  # type: int

        # set default values
        if tr_w_list is None:
            tr_w_list = [-1] * num_connections
        elif len(tr_w_list) != num_connections:
            raise ValueError('tr_w_list must have exactly %d elements.' % num_connections)
        else:
            # create a copy of the given list, as this list may be modified later.
            tr_w_list = list(tr_w_list)

        if min_len_mode_list is None:
            min_len_mode_list_resolved = ([None] * num_connections)  # type: List[Optional[int]]
        else:
            # List[int] is a List[Optional[int]]
            min_len_mode_list_resolved = cast(List[Optional[int]], min_len_mode_list)

        if len(min_len_mode_list_resolved) != num_connections:
            raise ValueError('min_len_mode_list must have exactly %d elements.' % num_connections)

        layer_dir = 1 if targ_layer > warr_layer else -1
        for tr_w, mlen_mode in zip(tr_w_list, min_len_mode_list_resolved):
            warr = self._strap_wires_helper(warr, warr.layer_id + layer_dir, tr_w, mlen_mode)

        return warr

    def _strap_wires_helper(self,  # type: TemplateBase
                            warr,  # type: WireArray
                            targ_layer,  # type: int
                            tr_w,  # type: int
                            mlen_mode,  # type: Optional[int]
                            ):
        # type: (...) -> WireArray
        """Helper method for strap_wires().  Connect one layer at a time."""
        wire_tid = warr.track_id
        wire_layer = wire_tid.layer_id

        lower = warr.lower_unit
        upper = warr.upper_unit

        # error checking
        wdir = self.grid.get_direction(wire_layer)
        if wdir != self.grid.get_direction(targ_layer):
            raise ValueError('Cannot strap wires with different directions.')

        # convert base track index
<<<<<<< HEAD
        base_coord = self.grid.track_to_coord(wire_layer, wire_tid.base_index)
        base_tid = self.grid.coord_to_track(targ_layer, base_coord)
        # convert pitch
        wire_pitch = self.grid.get_track_pitch(wire_layer)
        targ_pitch = self.grid.get_track_pitch(targ_layer)
=======
        base_coord = int(self.grid.track_to_coord(wire_layer, wire_tid.base_index, unit_mode=True))
        base_tid = int(self.grid.coord_to_track(targ_layer, base_coord, unit_mode=True))
        # convert pitch
        wire_pitch = int(self.grid.get_track_pitch(wire_layer, unit_mode=True))
        targ_pitch = int(self.grid.get_track_pitch(targ_layer, unit_mode=True))
>>>>>>> 56ad216e
        targ_pitch_half = targ_pitch // 2
        pitch_unit = int(round(wire_pitch * wire_tid.pitch))
        if pitch_unit % targ_pitch_half != 0:
            raise ValueError('Cannot strap wires on layers with mismatched pitch ')
        num_pitch_2 = pitch_unit // targ_pitch_half
        if num_pitch_2 % 2 == 0:
            num_pitch = num_pitch_2 // 2  # type: Union[float, int]
        else:
            num_pitch = num_pitch_2 / 2
        # convert width
        if tr_w < 0:
<<<<<<< HEAD
            width_unit = self.grid.get_track_width(wire_layer, wire_tid.width)
            tr_w = max(1, self.grid.get_track_width_inverse(targ_layer, width_unit, mode=-1))
=======
            width_unit = int(self.grid.get_track_width(wire_layer, wire_tid.width, unit_mode=True))
            tr_w = max(1, self.grid.get_track_width_inverse(targ_layer, width_unit, mode=-1,
                                                            unit_mode=True))
>>>>>>> 56ad216e

        # draw vias.  Update WireArray lower/upper
        new_lower = lower  # type: int
        new_upper = upper  # type: int
        w_lower = lower  # type: int
        w_upper = upper  # type: int
        for tid in wire_tid:
<<<<<<< HEAD
            coord = self.grid.track_to_coord(wire_layer, tid)
            tid2 = self.grid.coord_to_track(targ_layer, coord)
            w_name = self.grid.get_layer_name(wire_layer, tid)
            t_name = self.grid.get_layer_name(targ_layer, tid2)

            w_yb, w_yt = self.grid.get_wire_bounds(wire_layer, tid, wire_tid.width)
            t_yb, t_yt = self.grid.get_wire_bounds(targ_layer, tid2, tr_w)
            vbox = BBox(lower, max(w_yb, t_yb), upper, min(w_yt, t_yt))
=======
            coord = int(self.grid.track_to_coord(wire_layer, tid, unit_mode=True))
            tid2 = int(self.grid.coord_to_track(targ_layer, coord, unit_mode=True))
            w_name = self.grid.get_layer_name(wire_layer, tid)
            t_name = self.grid.get_layer_name(targ_layer, tid2)

            w_yb, w_yt = tuple2_to_int(self.grid.get_wire_bounds(wire_layer, tid, wire_tid.width, unit_mode=True))
            t_yb, t_yt = tuple2_to_int(self.grid.get_wire_bounds(targ_layer, tid2, tr_w, unit_mode=True))
            vbox = BBox(lower, max(w_yb, t_yb), upper, min(w_yt, t_yt), res, unit_mode=True)
>>>>>>> 56ad216e
            if wdir == 'y':
                vbox = vbox.flip_xy()
            if wire_layer < targ_layer:
                via = self.add_via(vbox, w_name, t_name, wdir, extend=True, top_dir=wdir)
                tbox, wbox = via.top_box, via.bottom_box
            else:
                via = self.add_via(vbox, t_name, w_name, wdir, extend=True, top_dir=wdir)
                tbox, wbox = via.bottom_box, via.top_box

            if wdir == 'y':
                new_lower = min(new_lower, tbox.bottom_unit)
                new_upper = max(new_upper, tbox.top_unit)
                w_lower = min(w_lower, wbox.bottom_unit)
                w_upper = max(w_upper, wbox.top_unit)
            else:
                new_lower = min(new_lower, tbox.left_unit)
                new_upper = max(new_upper, tbox.right_unit)
                w_lower = min(w_lower, wbox.left_unit)
                w_upper = max(w_upper, wbox.top_unit)

        # handle minimum length DRC rule
<<<<<<< HEAD
        min_len = self.grid.get_min_length(targ_layer, tr_w)
=======
        min_len = int(self.grid.get_min_length(targ_layer, tr_w, unit_mode=True))
>>>>>>> 56ad216e
        ext = min_len - (new_upper - new_lower)
        if mlen_mode is not None and ext > 0:
            if mlen_mode < 0:
                new_lower -= ext
            elif mlen_mode > 0:
                new_upper += ext
            else:
                new_lower -= ext // 2
                new_upper += (ext - ext // 2)

        # add wires
        self.add_wires(wire_layer, wire_tid.base_index, w_lower, w_upper, width=wire_tid.width,
                       num=wire_tid.num, pitch=wire_tid.pitch)
        return self.add_wires(targ_layer, base_tid, new_lower, new_upper, width=tr_w,
                              num=wire_tid.num, pitch=num_pitch)

    def connect_differential_tracks(self,  # type: TemplateBase
                                    pwarr_list,  # type: Union[WireArray, List[WireArray]]
                                    nwarr_list,  # type: Union[WireArray, List[WireArray]]
                                    tr_layer_id,  # type: int
                                    ptr_idx,  # type: TrackType
                                    ntr_idx,  # type: TrackType
                                    width=1,  # type: int
                                    track_lower=None,  # type: Optional[CoordType]
                                    track_upper=None,  # type: Optional[CoordType]
                                    unit_mode=True,  # type: bool
                                    debug=False  # type: bool
                                    ):
        # type: (...) -> Tuple[Optional[WireArray], Optional[WireArray]]
        """Connect the given differential wires to two tracks symmetrically.

        This method makes sure the connections are symmetric and have identical parasitics.

        Parameters
        ----------
        pwarr_list : Union[WireArray, List[WireArray]]
            positive signal wires to connect.
        nwarr_list : Union[WireArray, List[WireArray]]
            negative signal wires to connect.
        tr_layer_id : int
            track layer ID.
        ptr_idx : TrackType
            positive track index.
        ntr_idx : TrackType
            negative track index.
        width : int
            track width in number of tracks.
        track_lower : Optional[CoordType]
            if given, extend track(s) to this lower coordinate.
        track_upper : Optional[CoordType]
            if given, extend track(s) to this upper coordinate.
        unit_mode: bool
            deprecated parameter.
        debug : bool
            True to print debug messages.

        Returns
        -------
        p_track : Optional[WireArray]
            the positive track.
        n_track : Optional[WireArray]
            the negative track.
        """
        track_list = self.connect_matching_tracks([pwarr_list, nwarr_list], tr_layer_id,
                                                  [ptr_idx, ntr_idx], width=width,
                                                  track_lower=track_lower,
                                                  track_upper=track_upper,
                                                  unit_mode=unit_mode,
                                                  debug=debug)
        return track_list[0], track_list[1]

    def connect_differential_wires(self,  # type: TemplateBase
                                   pin_warrs,  # type: Union[WireArray, List[WireArray]]
                                   nin_warrs,  # type: Union[WireArray, List[WireArray]]
                                   pout_warr,  # type: WireArray
                                   nout_warr,  # type: WireArray
                                   track_lower=None,  # type: Optional[CoordType]
                                   track_upper=None,  # type: Optional[CoordType]
                                   unit_mode=True,  # type: bool
                                   debug=False  # type: bool
                                   ):
        # type: (...) -> Tuple[Optional[WireArray], Optional[WireArray]]
        if not unit_mode:
            raise ValueError('unit_mode = False not supported.')

        p_tid = pout_warr.track_id
        lay_id = p_tid.layer_id
        pidx = p_tid.base_index
        nidx = nout_warr.track_id.base_index
        width = p_tid.width

        if track_lower is None:
            tr_lower = pout_warr.lower_unit
        else:
            tr_lower = min(track_lower, pout_warr.lower_unit)
        if track_upper is None:
            tr_upper = pout_warr.upper_unit
        else:
            tr_upper = max(track_upper, pout_warr.upper_unit)

        return self.connect_differential_tracks(pin_warrs, nin_warrs, lay_id, pidx, nidx,
                                                width=width, track_lower=tr_lower,
                                                track_upper=tr_upper, debug=debug)

    def connect_matching_tracks(self,  # type: TemplateBase
                                warr_list_list,  # type: List[Union[WireArray, List[WireArray]]]
                                tr_layer_id,  # type: int
                                tr_idx_list,  # type: List[TrackType]
                                width=1,  # type: int
                                track_lower=None,  # type: Optional[CoordType]
                                track_upper=None,  # type: Optional[CoordType]
                                unit_mode=True,  # type: bool
                                debug=False  # type: bool
                                ):
        # type: (...) -> List[Optional[WireArray]]
        """Connect wires to tracks with optimal matching.

        This method connects the wires to tracks in a way that minimizes the parasitic mismatches.

        Parameters
        ----------
        warr_list_list : List[Union[WireArray, List[WireArray]]]
            list of signal wires to connect.
        tr_layer_id : int
            track layer ID.
        tr_idx_list : List[TrackType]
            list of track indices.
        width : int
            track width in number of tracks.
        track_lower : Optional[CoordType]
            if given, extend track(s) to this lower coordinate.
        track_upper : Optional[CoordType]
            if given, extend track(s) to this upper coordinate.
        unit_mode: bool
            deprecated parameter.
        debug : bool
            True to print debug messages.

        Returns
        -------
        track_list : List[WireArray]
            list of created tracks.
        """
        if not unit_mode:
            raise ValueError('unit_mode = False not supported.')

        grid = self.grid

        # simple error checking
        num_tracks = len(tr_idx_list)  # type: int
        if num_tracks != len(warr_list_list):
            raise ValueError('wire list length and track index list length mismatch.')
        if num_tracks == 0:
            raise ValueError('No tracks given')

        # compute wire_lower/upper without via extension
<<<<<<< HEAD
        w_lower, w_upper = grid.get_wire_bounds(tr_layer_id, tr_idx_list[0], width=width)
        for tr_idx in islice(tr_idx_list, 1, None):
            cur_low, cur_up = grid.get_wire_bounds(tr_layer_id, tr_idx, width=width)
=======
        w_lower, w_upper = tuple2_to_int(grid.get_wire_bounds(tr_layer_id, tr_idx_list[0], width=width,
                                                              unit_mode=True))
        for tr_idx in islice(tr_idx_list, 1, None):
            cur_low, cur_up = tuple2_to_int(grid.get_wire_bounds(tr_layer_id, tr_idx, width=width, unit_mode=True))
>>>>>>> 56ad216e
            w_lower = min(w_lower, cur_low)
            w_upper = max(w_upper, cur_up)

        # separate wire arrays into bottom/top tracks, compute wire/track lower/upper coordinates
<<<<<<< HEAD
        bot_warrs = [[] for _ in range(num_tracks)]
        top_warrs = [[] for _ in range(num_tracks)]
        bot_bounds = [None, None]  # type: List[CoordType]
        top_bounds = [None, None]  # type: List[CoordType]
=======
        bot_warrs = [[] for _ in range(num_tracks)]  # type: List[List[WireArray]]
        top_warrs = [[] for _ in range(num_tracks)]  # type: List[List[WireArray]]
        bot_bounds = [None, None]  # type: List[Optional[Union[float, int]]]
        top_bounds = [None, None]  # type: List[Optional[Union[float, int]]]
>>>>>>> 56ad216e
        for idx, warr_list in enumerate(warr_list_list):
            # convert to WireArray list
            if isinstance(warr_list, WireArray):
                warr_list = [warr_list]
            else:
                pass

            if not warr_list:
                raise ValueError('No wires found for track index %d' % idx)

            for warr in warr_list:
                warr_tid = warr.track_id
                cur_layer_id = warr_tid.layer_id
                cur_width = warr_tid.width
                if cur_layer_id == tr_layer_id + 1:
<<<<<<< HEAD
                    tr_ext, w_ext = grid.get_via_extensions(tr_layer_id, width, cur_width)
                    top_warrs[idx].append(warr)
                    cur_bounds = top_bounds
                elif cur_layer_id == tr_layer_id - 1:
                    w_ext, tr_ext = grid.get_via_extensions(cur_layer_id, cur_width, width)
=======
                    tr_w_ext = grid.get_via_extensions(tr_layer_id, width, cur_width,
                                                            unit_mode=True)
                    top_warrs[idx].append(warr)
                    cur_bounds = top_bounds
                elif cur_layer_id == tr_layer_id - 1:
                    tr_w_ext = grid.get_via_extensions(cur_layer_id, cur_width, width,
                                                            unit_mode=True)
>>>>>>> 56ad216e
                    bot_warrs[idx].append(warr)
                    cur_bounds = bot_bounds
                else:
                    raise ValueError('Cannot connect wire on layer %d '
                                     'to track on layer %d' % (cur_layer_id, tr_layer_id))
                tr_ext, w_ext = tuple2_to_int(tr_w_ext)

                # compute wire lower/upper including via extension
                if cur_bounds[0] is None:
                    cur_bounds[0] = w_lower - w_ext
                    cur_bounds[1] = w_upper + w_ext
                else:
                    cur_bounds[0] = min(cur_bounds[0], w_lower - w_ext)
                    cur_bounds[1] = max(cur_bounds[1], w_upper + w_ext)

                # compute track lower/upper including via extension
                warr_bounds = warr_tid.get_bounds(grid)
                if track_lower is None:
                    track_lower = warr_bounds[0] - tr_ext
                else:
                    track_lower = min(track_lower, warr_bounds[0] - tr_ext)
                if track_upper is None:
                    track_upper = warr_bounds[1] + tr_ext
                else:
                    track_upper = max(track_upper, warr_bounds[1] + tr_ext)

        assert track_lower is not None and track_upper is not None, "track_lower/track_upper should have been set above"

        # draw tracks
        track_list = []  # type: List[Optional[WireArray]]
        for bwarr_list, twarr_list, tr_idx in zip(bot_warrs, top_warrs, tr_idx_list):
            track_list.append(self.add_wires(tr_layer_id, tr_idx, track_lower, track_upper,
                                             width=width))

            tr_id = TrackID(tr_layer_id, tr_idx, width=width)
            self.connect_to_tracks(bwarr_list, tr_id, wire_lower=bot_bounds[0],
                                   wire_upper=bot_bounds[1], min_len_mode=None, debug=debug)
            self.connect_to_tracks(twarr_list, tr_id, wire_lower=top_bounds[0],
                                   wire_upper=top_bounds[1], min_len_mode=None, debug=debug)

        return track_list

    def draw_vias_on_intersections(self, bot_warr_list, top_warr_list):
        # type: (Union[WireArray, List[WireArray]], Union[WireArray, List[WireArray]]) -> None
        """Draw vias on all intersections of the two given wire groups.

        Parameters
        ----------
        bot_warr_list : Union[WireArray, List[WireArray]]
            the bottom wires.
        top_warr_list : Union[WireArray, List[WireArray]]
            the top wires.
        """
        if isinstance(bot_warr_list, WireArray):
            bot_warr_list = [bot_warr_list]
        else:
            pass
        if isinstance(top_warr_list, WireArray):
            top_warr_list = [top_warr_list]
        else:
            pass

        grid = self.grid

        for bwarr in bot_warr_list:
            bot_tl = bwarr.lower_unit
            bot_tu = bwarr.upper_unit
            bot_track_idx = bwarr.track_id
            bot_layer_id = bot_track_idx.layer_id
            top_layer_id = bot_layer_id + 1
            bot_width = bot_track_idx.width
            bot_dir = self.grid.get_direction(bot_layer_id)
            bot_horizontal = (bot_dir == 'x')
            for bot_index in bot_track_idx:
                bot_lay_name = self.grid.get_layer_name(bot_layer_id, bot_index)
<<<<<<< HEAD
                btl, btu = grid.get_wire_bounds(bot_layer_id, bot_index, width=bot_width)
=======
                btl, btu = tuple2_to_int(grid.get_wire_bounds(bot_layer_id, bot_index, width=bot_width,
                                                              unit_mode=True))
>>>>>>> 56ad216e
                for twarr in top_warr_list:
                    top_tl = twarr.lower_unit
                    top_tu = twarr.upper_unit
                    top_track_idx = twarr.track_id
                    top_width = top_track_idx.width
                    if top_tu >= btu and top_tl <= btl:
                        # top wire cuts bottom wire, possible intersection
                        for top_index in top_track_idx:
<<<<<<< HEAD
                            ttl, ttu = grid.get_wire_bounds(top_layer_id, top_index,
                                                            width=top_width)
=======
                            ttl, ttu = tuple2_to_int(grid.get_wire_bounds(top_layer_id, top_index,
                                                                          width=top_width, unit_mode=True))
>>>>>>> 56ad216e
                            if bot_tu >= ttu and bot_tl <= ttl:
                                # bottom wire cuts top wire, we have intersection.  Make bbox
                                if bot_horizontal:
                                    box = BBox(ttl, btl, ttu, btu)
                                else:
                                    box = BBox(btl, ttl, btu, ttu)
                                top_lay_name = self.grid.get_layer_name(top_layer_id, top_index)
                                self.add_via(box, bot_lay_name, top_lay_name, bot_dir)

    def has_blockage(self, layer_id, test_box, spx=0, spy=0):
        # type: (int, BBox, int, int) -> bool
        """Returns true if there are blockage objects.

        Parameters
        ----------
        layer_id : int
            the layer ID.
        test_box : BBox
            the BBox object.
        spx : int
            minimum horizontal spacing between objects and the given BBox.
        spy : int
            minimum vertical spacing between objects and the given BBox.

        Return
        ------
        has_blockage : bool
            True if some objects are too close to the given box.
        """
        layer_name = self._grid.tech_info.get_layer_name(layer_id)
        if isinstance(layer_name, str):
            return self._layout.has_blockage(layer_name, test_box, spx=spx, spy=spy)
        else:
            for lay_name in layer_name:
                if self._layout.has_blockage(lay_name, test_box, spx=spx, spy=spy):
                    return True
            return False

    def blockage_iter(self, layer_id, test_box, spx=0, spy=0):
        # type: (int, BBox, int, int) -> Generator[GeoType, None, None]
        """Returns all geometries that are too close to the given BBox.

        Parameters
        ----------
        layer_id : int
            the layer ID.
        test_box : BBox
            the BBox object.
        spx : int
            minimum horizontal spacing between objects and the given BBox.
        spy : int
            minimum vertical spacing between objects and the given BBox.

        Yields
        ------
        obj : GeoType
            objects that are too close to the given BBox.
        """
        layer_name = self._grid.tech_info.get_layer_name(layer_id)
        if isinstance(layer_name, str):
            return self._layout.blockage_iter(layer_name, test_box, spx=spx, spy=spy)
        else:
            for lay_name in layer_name:
                yield from self._layout.blockage_iter(lay_name, test_box, spx=spx, spy=spy)

    def is_track_available(self,  # type: TemplateBase
                           layer_id,  # type: int
                           tr_idx,  # type: TrackType
                           lower,  # type: int
                           upper,  # type: int
                           width=1,  # type: int
                           sp=0,  # type: int
                           sp_le=0,  # type: int
                           unit_mode=True,  # type: bool
                           ):
        # type: (...) -> bool
        """Returns True if the given track is available.

        Parameters
        ----------
        layer_id : int
            the layer ID.
        tr_idx : TrackType
            the track ID.
        lower : int
            the lower track coordinate.
        upper : int
            the upper track coordinate.
        width : int
            the track width.
        sp : int
            required space around the track.
        sp_le : int
            required line-end space around the track.
        unit_mode : bool
            deprecated parameter.

        Returns
        -------
        available : bool
            True if the track is available.
        """
        if not unit_mode:
            raise ValueError('unit_mode = False not supported.')

        grid = self._grid
        is_x = grid.is_horizontal(layer_id)
        track_id = TrackID(layer_id, tr_idx, width=width)
        warr = WireArray(track_id, lower, upper)
        sp = max(sp, grid.get_space(layer_id, width))
        sp_le = max(sp_le, grid.get_line_end_space(layer_id, width))
        test_box = warr.get_bbox_array(grid).base
        if is_x:
            return not self.has_blockage(layer_id, test_box, spx=sp_le, spy=sp)
        else:
            return not self.has_blockage(layer_id, test_box, spx=sp, spy=sp_le)

    def mark_bbox_used(self, layer_id, bbox):
        # type: (int, BBox) -> None
        """Marks the given bounding-box region as used in this Template."""
        # TODO: fix this method
        layer_name = self.grid.get_layer_name(layer_id, 0)
        # self._used_tracks.record_rect(self.grid, layer_name, BBoxArray(bbox), dx=0, dy=0)
        raise ValueError('Not implemented yet')

    def get_available_tracks(self,  # type: TemplateBase
                             layer_id,  # type: int
                             tr_idx_list,  # type: List[int]
                             lower,  # type: CoordType
                             upper,  # type: CoordType
                             width=1,  # type: int
                             margin=0,  # type: CoordType
                             unit_mode=True,  # type: bool
                             ):
        # type: (...) -> List[int]
        """Returns empty tracks"""
        # TODO: fix this method
        raise ValueError('Not implemented yet')

    def do_power_fill(self,  # type: TemplateBase
                      layer_id,  # type: int
                      space,  # type: CoordType
                      space_le,  # type: CoordType
                      vdd_warrs=None,  # type: Optional[Union[WireArray, List[WireArray]]]
                      vss_warrs=None,  # type: Optional[Union[WireArray, List[WireArray]]]
                      bound_box=None,  # type: Optional[BBox]
                      fill_width=1,  # type: int
                      fill_space=0,  # type: int
                      x_margin=0,  # type: CoordType
                      y_margin=0,  # type: CoordType
                      tr_offset=0,  # type: CoordType
                      min_len=0,  # type: CoordType
                      flip=False,  # type: bool
                      unit_mode=True,  # type: bool
                      ):
        # type: (...) -> Tuple[List[WireArray], List[WireArray]]
        """Draw power fill on the given layer."""
<<<<<<< HEAD
        # TODO: fix this method
        raise ValueError('Not implemented yet')
=======
        res = self.grid.resolution
        if not unit_mode:
            space = int(round(space / res))
            space_le = int(round(space_le / res))
            x_margin = int(round(x_margin / res))
            y_margin = int(round(y_margin / res))
            tr_offset = int(round(tr_offset / res))
            min_len = int(round(min_len / res))
        else:
            space = int(space)
            space_le = int(space_le)
            x_margin = int(x_margin)
            y_margin = int(y_margin)
            tr_offset = int(tr_offset)
            min_len = int(min_len)

        min_len = max(min_len, int(self.grid.get_min_length(layer_id, fill_width, unit_mode=True)))
        if bound_box is None:
            if self.bound_box is None:
                raise ValueError("bound_box is not set")
            bound_box = self.bound_box

        bound_box = bound_box.expand(dx=-x_margin, dy=-y_margin, unit_mode=True)

        tr_off = int(self.grid.coord_to_track(layer_id, tr_offset, unit_mode=True))
        htr0 = int(tr_off * 2) + 1 + fill_width + fill_space
        htr_pitch = 2 * (fill_width + fill_space)
        is_horizontal = (self.grid.get_direction(layer_id) == 'x')
        if is_horizontal:
            cl, cu = bound_box.bottom_unit, bound_box.top_unit
            lower, upper = bound_box.left_unit, bound_box.right_unit
        else:
            cl, cu = bound_box.left_unit, bound_box.right_unit
            lower, upper = bound_box.bottom_unit, bound_box.top_unit

        tr_bot = int(self.grid.find_next_track(layer_id, cl, tr_width=fill_width, half_track=True,
                                           mode=1, unit_mode=True))
        tr_top = int(self.grid.find_next_track(layer_id, cu, tr_width=fill_width, half_track=True,
                                           mode=-1, unit_mode=True))
        n0 = - (-(int(tr_bot * 2) + 1 - htr0) // htr_pitch)
        n1 = (int(tr_top * 2) + 1 - htr0) // htr_pitch
        top_vdd = []  # type: List[WireArray]
        top_vss = []  # type: List[WireArray]
        for ncur in range(n0, n1 + 1):
            tr_idx = (htr0 + ncur * htr_pitch - 1) / 2
            tid = TrackID(layer_id, tr_idx, width=fill_width)
            cur_list = top_vss if (ncur % 2 == 0) != flip else top_vdd
            for tl, tu in self.open_interval_iter(tid, lower, upper, sp=space, sp_le=space_le,
                                                  min_len=min_len):
                cur_list.append(WireArray(tid, tl, tu, res=res, unit_mode=True))

        for warr in chain(top_vdd, top_vss):
            for lay, box_arr in warr.wire_arr_iter(self.grid):
                self.add_rect(lay, box_arr)

        if vdd_warrs:
            self.draw_vias_on_intersections(vdd_warrs, top_vdd)
        if vss_warrs:
            self.draw_vias_on_intersections(vss_warrs, top_vss)
        return top_vdd, top_vss

    def do_max_space_fill2(self,  # type: TemplateBase
                           layer_id,  # type: int
                           bound_box=None,  # type: Optional[BBox]
                           ):
        # type: (...) -> None
        """Draw density fill on the given layer."""
        grid = self.grid
        tech_info = grid.tech_info

        fill_config = tech_info.tech_params['layout']['dummy_fill'][layer_id]
        density = fill_config['density']
        sp_max = fill_config['sp_max']
        sp_le_max = fill_config['sp_le_max']
        ip_margin = fill_config['margin']
        ip_margin_le = fill_config['margin_le']
        sp_max2 = sp_max // 2
        sp_le_max2 = sp_le_max // 2
        margin = sp_max2 // 2
        margin_le = sp_le_max2 // 2

        if bound_box is None:
            if self.bound_box is None:
                raise ValueError("bound_box is not set")
            bound_box = self.bound_box

        # get tracks information
        long_dir = grid.get_direction(layer_id)
        if long_dir == 'y':
            tran_dir = 'x'
            spx = sp_max2
            spy = sp_le_max2
        else:
            tran_dir = 'y'
            spx = sp_le_max2
            spy = sp_max2
        dim_tran0, dim_tran1 = tuple2_to_int(bound_box.get_interval(tran_dir, unit_mode=True))
        dim_long0, dim_long1 = tuple2_to_int(bound_box.get_interval(long_dir, unit_mode=True))
        dim_tranl = min(dim_tran1, dim_tran0 + sp_max2)
        dim_tranu = max(dim_tran0, dim_tran1 - sp_max2)
        dim_longl = min(dim_long1, dim_long0 + sp_le_max2)
        dim_longu = max(dim_long0, dim_long1 - sp_le_max2)
        dim_tran = dim_tran1 - dim_tran0
        dim_long = dim_long1 - dim_long0

        self.add_rect(tech_info.get_exclude_layer(layer_id), bound_box)
        if dim_tran <= ip_margin or dim_long <= ip_margin_le:
            return

        min_len = int(grid.get_min_length(layer_id, 1, unit_mode=True))
        htr0 = int(self.grid.coord_to_nearest_track(layer_id, dim_tranl, half_track=True,
                                                mode=-1, unit_mode=True))
        htr1 = int(self.grid.coord_to_nearest_track(layer_id, dim_tranu, half_track=True,
                                                mode=1, unit_mode=True))
        htr0 = int(round(htr0 * 2 + 1))
        htr1 = int(round(htr1 * 2 + 1))
        num_htr_tot = htr1 - htr0 + 1

        # calculate track pitch based on density/max space
        tr_w, tr_sp = tuple2_to_int(grid.get_track_info(layer_id, unit_mode=True))
        sp_le = int(grid.get_line_end_space(layer_id, 1, unit_mode=True))
        tr_pitch2 = int(grid.get_track_pitch(layer_id, unit_mode=True)) // 2
        num_tracks = int(round(-(-(dim_tran * density) // tr_w)))
        num_tracks = min(max(num_tracks, -(-num_htr_tot // ((sp_max - tr_sp) // tr_pitch2 + 2))),
                         num_htr_tot // 2)

        fill_info = None
        invert = False
        for _ in range(100):
            try:
                fill_info, invert = fill_symmetric_max_num_info(num_htr_tot, num_tracks, 1, 1, 1,
                                                                fill_on_edge=True, cyclic=False)
            except NoFillChoiceError:
                num_tracks -= 1
        if fill_info is None:
            raise ValueError('no fill solution.')

        intv_list = fill_symmetric_interval(*fill_info[1], offset=htr0, invert=invert)[0]

        # create interval sets
        intv_tran0 = IntervalSet()
        intv_tran1 = IntervalSet()
        htr_list = [intv[0] for intv in intv_list]
        num_htr = len(htr_list)
        set_long0 = set(htr_list)
        set_long1 = set_long0.copy()
        intv_list = [IntervalSet() for _ in range(num_htr)]

        # handle blockages
        for blk_box in self.blockage_iter(layer_id, bound_box, spx=spx, spy=spy):
            b_tran0, b_tran1 = tuple2_to_int(blk_box.get_interval(tran_dir, unit_mode=True))
            b_long0, b_long1 = tuple2_to_int(blk_box.get_interval(long_dir, unit_mode=True))
            b_long0_lim = max(b_long0, dim_longl)
            b_long1_lim = min(b_long1, dim_longu)
            blk_intv = (b_long0_lim, b_long1_lim)
            if b_long0_lim < b_long1_lim:
                # handle lower/upper transverse edges
                if b_tran0 <= dim_tran0 and dim_tranl <= b_tran1:
                    intv_tran0.add(blk_intv, merge=True, abut=True)
                if b_tran0 <= dim_tranu and dim_tran1 <= b_tran1:
                    intv_tran1.add(blk_intv, merge=True, abut=True)
            cur_htr0 = int(self.grid.find_next_track(layer_id, b_tran0, half_track=True, mode=1,
                                                 unit_mode=True))
            cur_htr1 = int(self.grid.find_next_track(layer_id, b_tran1, half_track=True, mode=-1,
                                                 unit_mode=True))
            cur_htr0 = max(htr0, int(round(cur_htr0 * 2 + 1)))
            cur_htr1 = min(htr1, int(round(cur_htr1 * 2 + 1)))
            htr_idx0 = bisect.bisect_left(htr_list, cur_htr0)
            if htr_idx0 < num_htr and htr_list[htr_idx0] <= cur_htr1:
                htr_idx1 = min(num_htr - 1, bisect.bisect_right(htr_list, cur_htr1, lo=htr_idx0))
                for htr_idx in range(htr_idx0, htr_idx1 + 1):
                    htr = htr_list[htr_idx]
                    # handle lower/upper longitudinal edges
                    if b_long0 <= dim_long0 and dim_longl <= b_long1:
                        set_long0.discard(htr)
                    if b_long0 <= dim_longu and dim_long1 <= b_long1:
                        set_long1.discard(htr)
                    if b_long0_lim < b_long1_lim:
                        intv_list[htr_idx].add(blk_intv, merge=True, abut=True)

        # add fill in edges on transverse sides
        trl = int(self.grid.coord_to_nearest_track(layer_id, dim_tran0 + margin, half_track=True,
                                               mode=-1, unit_mode=True))
        trr = int(self.grid.coord_to_nearest_track(layer_id, dim_tran1 - margin, half_track=True,
                                               mode=1, unit_mode=True))
        if trr < trl + 1:
            # handle cases where the given bounding box is small
            dim_mid = (dim_tran0 + dim_tran1) // 2
            trl = int(self.grid.coord_to_nearest_track(layer_id, dim_mid, half_track=True,
                                                   mode=0, unit_mode=True))
            tran_edge_iter = ((intv_tran0, trl),)
        else:
            tran_edge_iter = ((intv_tran0, trl), (intv_tran1, trr))

        intv_long = (dim_longl, dim_longu)
        for intv_set, tidx in tran_edge_iter:
            for long0, long1 in intv_set.complement_iter(intv_long):
                if long1 - long0 < min_len:
                    long0 = (long0 + long1 - min_len) // 2
                    long1 = long0 + min_len
                self.add_wires(layer_id, tidx, long0, long1, unit_mode=True)

        # add fill in edges on longitude sides
        if dim_long0 + 2 * (margin_le + min_len) + sp_le > dim_long1:
            # handle cases where the giving bounding box is small
            long_lower = min(dim_long0 + margin_le, (dim_long0 + dim_long1 - min_len) // 2)
            long_upper = max(dim_long1 - margin_le, long_lower + min_len)
            long_edge_iter = ((set_long0, long_lower, long_upper),)
        else:
            long_lower = dim_long0 + margin_le - min_len // 2
            long_upper = dim_long1 - margin_le + min_len // 2
            long_edge_iter = ((set_long0, long_lower, long_lower + min_len),
                              (set_long1, long_upper - min_len, long_upper))

        for set_long_edge, lower, upper in long_edge_iter:
            intv_mark = (max(dim_longl, lower - sp_le_max2), min(dim_longu, upper + sp_le_max2))
            for htr in set_long_edge:
                htr_idx = bisect.bisect_left(htr_list, htr)
                intv_list[htr_idx].add(intv_mark, merge=True, abut=True)
                self.add_wires(layer_id, (htr - 1) / 2, lower, upper, unit_mode=True)

        # add rest of fill
        for htr, intv_set in zip(htr_list, intv_list):
            tidx = (htr - 1) / 2
            for long0, long1 in intv_set.complement_iter(intv_long):
                if long1 - long0 < min_len:
                    long0 = (long0 + long1 - min_len) // 2
                    long1 = long0 + min_len
                self.add_wires(layer_id, tidx, long0, long1, unit_mode=True)
>>>>>>> 56ad216e

    def do_max_space_fill(self,  # type: TemplateBase
                          layer_id,  # type: int
                          bound_box=None,  # type: Optional[BBox]
                          fill_pitch=1,  # type: TrackType
                          ):
        # type: (...) -> None
        """Draw density fill on the given layer."""
<<<<<<< HEAD
        # TODO: fix this method
        raise ValueError('Not implemented yet')
=======

        grid = self.grid
        tech_info = grid.tech_info

        fill_config = tech_info.tech_params['layout']['dummy_fill'][layer_id]
        sp_max = fill_config['sp_max']
        sp_le_max = fill_config['sp_le_max']
        ip_margin = fill_config['margin']
        ip_margin_le = fill_config['margin_le']
        sp_max2 = sp_max // 2
        sp_le_max2 = sp_le_max // 2
        margin = sp_max2 // 2
        margin_le = sp_le_max2 // 2

        min_len = grid.get_min_length(layer_id, 1, unit_mode=True)
        long_dir = grid.get_direction(layer_id)
        is_horiz = (long_dir == 'x')

        if bound_box is None:
            if self.bound_box is None:
                raise ValueError("bound_box_resolved is not set")
            bound_box_resolved = self.bound_box  # type: BBox
        else:
            bound_box_resolved = bound_box

        xl = bound_box_resolved.left_unit
        xr = bound_box_resolved.right_unit
        yb = bound_box_resolved.bottom_unit
        yt = bound_box_resolved.top_unit
        if is_horiz:
            tran_box = shgeo.box(xl + margin_le, yb, xr - margin_le, yb + sp_max2)
            long_box = shgeo.box(xl, yb + margin_le, xl + sp_le_max2, yt - margin_le)
            dim_tran0 = yb
            dim_tran1 = yt
            dim_long0 = xl
            dim_long1 = xr
        else:
            tran_box = shgeo.box(xl, yb + margin_le, xl + sp_max2, yt - margin_le)
            long_box = shgeo.box(xl + margin_le, yb, xr - margin_le, yb + sp_le_max2)
            dim_tran0 = xl
            dim_tran1 = xr
            dim_long0 = yb
            dim_long1 = yt

        dim_tran = dim_tran1 - dim_tran0
        dim_long = dim_long1 - dim_long0
        self.add_rect(tech_info.get_exclude_layer(layer_id), bound_box_resolved)
        if dim_tran <= ip_margin or dim_long <= ip_margin_le:
            return

        box_list = [shgeo.box(*box.get_bounds(unit_mode=True))
                    for box in self.intersection_rect_iter(layer_id, bound_box_resolved)]
        tot_geo = shops.cascaded_union(box_list)  # type: shgeo.Polygon
        tot_geo = tot_geo.buffer(sp_max2, cap_style=2, join_style=2)

        # fill transverse edges
        new_polys = []  # type: List[shgeo.Polygon]
        if sp_max2 * 2 >= dim_tran:
            tr = grid.coord_to_nearest_track(layer_id, (dim_tran0 + dim_tran1) // 2,
                                             half_track=True, unit_mode=True)
            do_upper = False
        else:
            tr = grid.coord_to_nearest_track(layer_id, dim_tran0 + margin, half_track=True,
                                             mode=-1, unit_mode=True)
            do_upper = True
        self._fill_tran_edge_helper(layer_id, grid, tot_geo, tran_box, tr, is_horiz,
                                    min_len, sp_max2, new_polys)

        if do_upper:
            tr = grid.coord_to_nearest_track(layer_id, dim_tran1 - margin, half_track=True,
                                             mode=1, unit_mode=True)
            if is_horiz:
                tran_box = shgeo.box(xl + margin_le, yt - sp_max2, xr - margin_le, yt)
            else:
                tran_box = shgeo.box(xr - sp_max2, yb + margin_le, xr, yt - margin_le)
            self._fill_tran_edge_helper(layer_id, grid, tot_geo, tran_box, tr, is_horiz,
                                        min_len, sp_max2, new_polys)

        new_polys.append(tot_geo)
        tot_geo = shops.cascaded_union(new_polys)

        # fill longitudinal edges
        new_polys.clear()
        if sp_le_max2 * 2 >= dim_long:
            coord_mid = (dim_long1 + dim_long0) // 2
            do_upper = False
        else:
            coord_mid = dim_long0 + margin_le
            do_upper = True
        self._fill_long_edge_helper(layer_id, grid, tot_geo, long_box, coord_mid, is_horiz,
                                    min_len, sp_max2, new_polys, mode=-1 if do_upper else 0)
        if do_upper:
            coord_mid = dim_long1 - margin_le
            if is_horiz:
                long_box = shgeo.box(xr - sp_le_max2, yb + margin_le, xr, yt - margin_le)
            else:
                long_box = shgeo.box(xl + margin_le, yt - sp_le_max2, xr - margin_le, yt)
            self._fill_long_edge_helper(layer_id, grid, tot_geo, long_box, coord_mid, is_horiz,
                                        min_len, sp_max2, new_polys, mode=1)

        new_polys.append(tot_geo)
        tot_geo = shops.cascaded_union(new_polys)

        # fill interior
        min_len2 = -(-min_len // 2)
        tot_box = shgeo.box(*bound_box_resolved.get_bounds(unit_mode=True))
        geo = tot_box.difference(tot_geo)
        for poly in self._get_flat_poly_iter(geo):
            if not poly.is_empty:
                self._fill_poly_bounds(poly, layer_id, is_horiz, min_len2, fill_pitch)

    def _fill_poly_bounds(self, poly, layer_id, is_horiz, min_len2, fill_pitch):
        grid = self.grid
        bounds = poly.bounds
        xl = int(round(bounds[0]))
        yb = int(round(bounds[1]))
        xr = int(round(bounds[2]))
        yt = int(round(bounds[3]))
        tr_p2 = grid.get_track_pitch(layer_id, unit_mode=True) // 2
        fill_htr = int(round(2 * fill_pitch))
        if is_horiz:
            tr0 = grid.coord_to_nearest_track(layer_id, yb, half_track=True,
                                              mode=-1, unit_mode=True)
            tr1 = grid.coord_to_nearest_track(layer_id, yt, half_track=True,
                                              mode=1, unit_mode=True)
            wl, wu = tuple2_to_int(grid.get_wire_bounds(layer_id, tr0, width=1, unit_mode=True))
            comb = shgeo.MultiPolygon([shgeo.box(xl, wl + tr_p2 * idx, xr, wu + tr_p2 * idx)
                                       for idx in range(0, int(round(2 * (tr1 - tr0))) + 2,
                                                        fill_htr)])
        else:
            tr0 = grid.coord_to_nearest_track(layer_id, xl, half_track=True,
                                              mode=-1, unit_mode=True)
            tr1 = grid.coord_to_nearest_track(layer_id, xr, half_track=True,
                                              mode=1, unit_mode=True)
            wl, wu = tuple2_to_int(grid.get_wire_bounds(layer_id, tr0, width=1, unit_mode=True))
            comb = shgeo.MultiPolygon([shgeo.box(wl + tr_p2 * idx, yb, wu + tr_p2 * idx, yt)
                                       for idx in range(0, int(round(2 * (tr1 - tr0))) + 2,
                                                        fill_htr)])

        htr0 = int(round(tr0 * 2)) + 1
        pitch = fill_htr * tr_p2
        for p in self._get_flat_poly_iter(poly.intersection(comb)):
            p_bnds = p.bounds
            if p_bnds:
                if is_horiz:
                    htr = htr0 + (int(round(p_bnds[1])) - wl) // pitch * fill_htr
                    pl = int(round(p_bnds[0]))
                    pu = int(round(p_bnds[2]))
                else:
                    htr = htr0 + (int(round(p_bnds[0])) - wl) // pitch * fill_htr
                    pl = int(round(p_bnds[1]))
                    pu = int(round(p_bnds[3]))
                pc = (pl + pu) // 2

                self.add_wires(layer_id, (htr - 1) / 2, min(pl, pc - min_len2),
                               max(pu, pc + min_len2), unit_mode=True)

    @classmethod
    def _get_flat_poly_iter(cls, poly):
        if (isinstance(poly, shgeo.MultiPolygon) or
                isinstance(poly, shgeo.MultiLineString) or
                isinstance(poly, shgeo.GeometryCollection)):
            yield from poly
        else:
            yield poly

    def _fill_long_edge_helper(self, layer_id, grid, tot_geo, long_box, coord_mid, is_horiz,
                               min_len, sp_max2, new_polys, mode=0):
        if mode < 0:
            clower = coord_mid
        elif mode == 0:
            clower = coord_mid - min_len // 2
        else:
            clower = coord_mid - min_len
        cupper = clower + min_len
        geo = long_box.difference(tot_geo)
        if isinstance(geo, shgeo.Polygon):
            geo = [geo]
        for poly in geo:
            poly_bnds = poly.bounds
            if poly_bnds:
                if is_horiz:
                    lower = poly_bnds[1]
                    upper = poly_bnds[3]
                else:
                    lower = poly_bnds[0]
                    upper = poly_bnds[2]
                htr0 = grid.coord_to_nearest_track(layer_id, lower, half_track=True, mode=-1,
                                                   unit_mode=True)
                htr1 = grid.coord_to_nearest_track(layer_id, upper, half_track=True, mode=1,
                                                   unit_mode=True)
                htr0 = int(round(htr0 * 2 + 1))
                htr1 = int(round(htr1 * 2 + 1))
                for htr in range(htr0, htr1 + 1, 2):
                    warr = self.add_wires(layer_id, (htr - 1) / 2, clower, cupper, unit_mode=True)
                    wbox = shgeo.box(*warr.get_bbox_array(grid).base.get_bounds(unit_mode=True))
                    new_polys.append(wbox.buffer(sp_max2, cap_style=2, join_style=2))

    def _fill_tran_edge_helper(self, layer_id, grid, tot_geo, tran_box, tr, is_horiz, min_len,
                               sp_max2, new_polys):
        geo = tran_box.difference(tot_geo)
        if isinstance(geo, shgeo.Polygon):
            geo = [geo]
        for poly in geo:
            poly_bnds = poly.bounds
            if poly_bnds:
                if is_horiz:
                    lower = int(round(poly_bnds[0]))
                    upper = int(round(poly_bnds[2]))
                else:
                    lower = int(round(poly_bnds[1]))
                    upper = int(round(poly_bnds[3]))
                lower = min(lower, (lower + upper - min_len) // 2)
                upper = max(upper, lower + min_len)
                warr = self.add_wires(layer_id, tr, lower, upper, unit_mode=True)
                wbox = shgeo.box(*warr.get_bbox_array(grid).base.get_bounds(unit_mode=True))
                new_polys.append(wbox.buffer(sp_max2, cap_style=2, join_style=2))


class CachedTemplate(TemplateBase):
    """A template that's cached in file."""

    def __init__(self, temp_db, lib_name, params, used_names, **kwargs):
        # type: (TemplateDB, str, Dict[str, Any], Set[str], **Any) -> None
        TemplateBase.__init__(self, temp_db, lib_name, params, used_names, **kwargs)

    @classmethod
    def get_params_info(cls):
        # type: () -> Dict[str, str]
        return dict(
            cache_fname='the cache file name.',
        )

    def draw_layout(self):
        # type: () -> None
        fname = self.params['cache_fname']

        with open(fname + '_info.pickle', 'rb') as f:
            info = pickle.load(f)
        self._size = info['size']
        self._port_params = info['port_params']
        self.prim_top_layer = info['prim_top_layer']
        self.prim_bound_box = info['prim_bound_box']
        self.array_box = info['array_box']

        self._merge_used_tracks = True
        self._used_tracks = UsedTracks(fname, overwrite=False)

        prop_dict = info['properties']
        for key, val in prop_dict.items():
            setattr(self, key, val)

        lib_name = info['lib_name']
        cell_name = info['cell_name']
        self.add_instance_primitive(lib_name, cell_name, (0, 0), inst_name='X0', unit_mode=True)
>>>>>>> 56ad216e


class BlackBoxTemplate(TemplateBase):
    """A black box template."""

    def __init__(self, temp_db, lib_name, params, used_names, **kwargs):
<<<<<<< HEAD
        # type: (TemplateDB, str, Dict[str, Any], Set[str], Any) -> None
=======
        # type: (TemplateDB, str, Dict[str, Any], Set[str], **Any) -> None
>>>>>>> 56ad216e
        TemplateBase.__init__(self, temp_db, lib_name, params, used_names, **kwargs)
        self._sch_params = {}  # type: Dict[str, Any]

    @property
    def sch_params(self):
        # type: () -> Dict[str, Any]
        return self._sch_params

    @classmethod
    def get_params_info(cls):
        # type: () -> Dict[str, str]
        return dict(
            lib_name='The library name.',
            cell_name='The layout cell name.',
            top_layer='The top level layer.',
            size='The width/height of the cell, in resolution units.',
            ports='The port information dictionary.',
            show_pins='True to show pins.',
        )

    def get_layout_basename(self):
        return self.params['cell_name']

    def draw_layout(self):
        # type: () -> None
        lib_name = self.params['lib_name']
        cell_name = self.params['cell_name']
        top_layer = self.params['top_layer']
        size = self.params['size']
        ports = self.params['ports']
        show_pins = self.params['show_pins']

        tech_info = self.grid.tech_info
        for term_name, pin_dict in ports.items():
            for lay_name, bbox_list in pin_dict.items():
                lay_id = tech_info.get_layer_id(lay_name)
                for xl, yb, xr, yt in bbox_list:
                    box = BBox(xl, yb, xr, yt)
                    self._register_pin(lay_id, lay_name, term_name, box, show_pins)

        self.add_instance_primitive(lib_name, cell_name, (0, 0))

        self.prim_top_layer = top_layer
        self.prim_bound_box = BBox(0, 0, size[0], size[1])

        for layer in range(1, top_layer + 1):
            self.mark_bbox_used(layer, self.prim_bound_box)

        self._sch_params = dict(
            lib_name=lib_name,
            cell_name=cell_name,
        )

    def _register_pin(self, lay_id, lay_name, term_name, box, show_pins):
        if lay_id is None:
            self.add_pin_primitive(term_name, lay_name, box, show=show_pins)
        else:
            if self.grid.get_direction(lay_id) == 'x':
                dim = box.height_unit
                coord = box.yc_unit
                lower = box.left_unit
                upper = box.right_unit
            else:
                dim = box.width_unit
                coord = box.xc_unit
                lower = box.bottom_unit
                upper = box.top_unit
            try:
                tr_idx = self.grid.coord_to_track(lay_id, coord)
            except ValueError:
                self.add_pin_primitive(term_name, lay_name, box, show=show_pins)
                return

            width_ntr = self.grid.get_track_width_inverse(lay_id, dim)
            if self.grid.get_track_width(lay_id, width_ntr) == dim:
                track_id = TrackID(lay_id, tr_idx, width=width_ntr)
                warr = WireArray(track_id, lower, upper)
                self.add_pin(term_name, warr, show=show_pins)
            else:
                self.add_pin_primitive(term_name, lay_name, box, show=show_pins)<|MERGE_RESOLUTION|>--- conflicted
+++ resolved
@@ -4,12 +4,8 @@
 """
 
 from typing import TYPE_CHECKING, Union, Dict, Any, List, Set, TypeVar, Type, \
-<<<<<<< HEAD
     Optional, Tuple, Iterable, Sequence, Callable, Generator
 from bag.typing import CoordType, LayerType, PointType
-=======
-    Optional, Tuple, Iterable, Sequence, Callable, Generator, cast
->>>>>>> 56ad216e
 
 import abc
 import copy
@@ -20,11 +16,6 @@
 
 from bag.util.cache import DesignMaster, MasterDB
 from bag.util.interval import IntervalSet
-<<<<<<< HEAD
-=======
-from .core import BagLayout
-from .util import BBox, BBoxArray, tuple2_to_int
->>>>>>> 56ad216e
 from ..io import get_encoding, open_file
 from .routing import Port, TrackID, WireArray
 
@@ -254,7 +245,6 @@
 
         # initialize template attributes
         self._parent_grid = kwargs.get('grid', temp_db.grid)
-<<<<<<< HEAD
         self._grid = self._parent_grid.copy()  # type: RoutingGrid
         self._size = None  # type: SizeType
         self._ports = {}
@@ -265,22 +255,6 @@
         self._fill_box = None  # type: BBox
         self.prim_top_layer = None
         self.prim_bound_box = None
-=======
-        self._grid = self._parent_grid.copy()
-        self._layout = BagLayout(self._grid, use_cybagoa=use_cybagoa)
-        self._size = None  # type: Optional[Tuple[int, int, int]]
-        self._ports = {}  # type: Dict[str, Port]
-        self._port_params = {}  # type: Dict[str, dict]
-        self._prim_ports = {}  # type: Dict[str, Port]
-        self._prim_port_params = {}  # type: Dict[str, dict]
-        self._array_box = None  # type: Optional[BBox]
-        self._fill_box = None  # type: Optional[BBox]
-        self.prim_top_layer = None  # type: Optional[int]
-        self.prim_bound_box = None  # type: Optional[BBox]
-        self._used_tracks = UsedTracks()
-        self._track_boxes = {}  # type: Dict[int, BBox]
-        self._merge_used_tracks = False
->>>>>>> 56ad216e
 
         # add hidden parameters
         if 'hidden_params' in kwargs:
@@ -503,7 +477,6 @@
             raise RuntimeError('Template already finalized.')
 
     @property
-<<<<<<< HEAD
     def layout_cellview(self):
         # type: () -> PyLayCellView
         """Returns the internal layout object."""
@@ -512,115 +485,6 @@
     def set_geometry_mode(self, mode):
         # type: (GeometryMode) -> None
         """Sets the geometry mode of this layout.
-=======
-    def used_tracks(self):
-        # type: () -> UsedTracks
-        return self._used_tracks
-
-    def _update_flip_parity(self):
-        # type: () -> None
-        """Update all instances in this template to have the correct track parity.
-        """
-        for inst in self._layout.inst_iter():
-            top_layer = inst.master.top_layer
-            bot_layer = self.grid.get_bot_common_layer(inst.master.grid, top_layer)
-            loc = inst.location_unit
-            fp_dict = self.grid.get_flip_parity_at(bot_layer, top_layer, loc,
-                                                   inst.orientation, unit_mode=True)
-            inst.new_master_with(flip_parity=fp_dict)
-
-    def instance_iter(self):
-        return self._layout.inst_iter()
-
-    def blockage_iter(self, layer_id, test_box, spx=0, spy=0):
-        # type: (int, BBox, int, int) -> Generator[BBox, None, None]
-        """Returns all block intersecting the given rectangle."""
-        yield from self._used_tracks.blockage_iter(layer_id, test_box, spx=spx, spy=spy)
-        if not self._merge_used_tracks:
-            for inst in self._layout.inst_iter():
-                yield from inst.blockage_iter(layer_id, test_box, spx=spx, spy=spy)
-
-    def all_rect_iter(self):
-        # type: () -> Generator[Tuple[int, BBox, int, int], None, None]
-        """Returns all rectangle objects in this """
-        yield from self._used_tracks.all_rect_iter()
-        if not self._merge_used_tracks:
-            for inst in self._layout.inst_iter():
-                yield from inst.all_rect_iter()
-
-    def intersection_rect_iter(self, layer_id, box):
-        # type: (int, BBox) -> Generator[BBox, None, None]
-        yield from self._used_tracks.intersection_rect_iter(layer_id, box)
-        if not self._merge_used_tracks:
-            for inst in self._layout.inst_iter():
-                yield from inst.intersection_rect_iter(layer_id, box)
-
-    def open_interval_iter(self,  # type: TemplateBase
-                           track_id,  # type: TrackID
-                           lower,  # type: int
-                           upper,  # type: int
-                           sp=0,  # type: int
-                           sp_le=0,  # type: int
-                           min_len=0,  # type: int
-                           ):
-        # type: (...) -> Generator[Tuple[int, int], None, None]
-
-        res = self.grid.resolution
-        layer_id = track_id.layer_id
-        width = track_id.width
-        intv_dir = self.grid.get_direction(layer_id)
-        warr = WireArray(track_id, lower, upper, res=res, unit_mode=True)
-        test_box = warr.get_bbox_array(self.grid).base
-        sp = max(sp, int(self.grid.get_space(layer_id, width, unit_mode=True)))
-        sp_le = max(sp_le, int(self.grid.get_line_end_space(layer_id, width, unit_mode=True)))
-        if intv_dir == 'x':
-            spx, spy = sp_le, sp
-        else:
-            spx, spy = sp, sp_le
-
-        intv_set = IntervalSet()
-        for box in self.blockage_iter(layer_id, test_box, spx=spx, spy=spy):
-            bl, bu = tuple2_to_int(box.get_interval(intv_dir, unit_mode=True))
-            intv_set.add((max(bl, lower), min(bu, upper)), merge=True, abut=True)
-
-        for intv in intv_set.complement_iter((lower, upper)):
-            if intv[1] - intv[0] >= min_len:
-                yield intv
-
-    def is_track_available(self,  # type: TemplateBase
-                           layer_id,  # type: int
-                           tr_idx,  # type: Union[float, int]
-                           lower,  # type: Union[float, int]
-                           upper,  # type: Union[float, int]
-                           width=1,  # type: int
-                           sp=0,  # type: Union[float, int]
-                           sp_le=0,  # type: Union[float, int]
-                           unit_mode=False,  # type: bool
-                           ):
-        """Returns True if the given track is available."""
-        res = self.grid.resolution
-        if not unit_mode:
-            lower = int(round(lower / res))
-            upper = int(round(upper / res))
-            sp = int(round(sp / res))
-            sp_le = int(round(sp_le / res))
-        else:
-            lower = int(lower)
-            upper = int(upper)
-            sp = int(sp)
-            sp_le = int(sp_le)
-
-        intv_dir = self.grid.get_direction(layer_id)
-        track_id = TrackID(layer_id, tr_idx, width=width)
-        warr = WireArray(track_id, lower, upper, res=res, unit_mode=True)
-        test_box = warr.get_bbox_array(self.grid).base
-        sp = max(sp, int(self.grid.get_space(layer_id, width, unit_mode=True)))
-        sp_le = max(sp_le, int(self.grid.get_line_end_space(layer_id, width, unit_mode=True)))
-        if intv_dir == 'x':
-            spx, spy = sp_le, sp
-        else:
-            spx, spy = sp, sp_le
->>>>>>> 56ad216e
 
         Parameters
         ----------
@@ -717,13 +581,8 @@
         if dx < 0 or dy < 0:
             raise ValueError('lower-left corner of array box must be in first quadrant.')
 
-<<<<<<< HEAD
         self.size = grid.get_size_tuple(top_layer_id, 2 * dx + self.array_box.width_unit,
                                         2 * dy + self.array_box.height_unit)
-=======
-        self.size = grid.get_size_tuple(top_layer_id, 2 * dx + array_box.width_unit,
-                                        2 * dy + array_box.height_unit, unit_mode=True)
->>>>>>> 56ad216e
 
     def write_summary_file(self, fname, lib_name, cell_name):
         # type: (str, str, str) -> None
@@ -1051,31 +910,18 @@
         """
         self._layout.add_rect_arr(layer, bbox, self.is_horizontal(layer), nx, ny, spx, spy)
 
-<<<<<<< HEAD
     def add_res_metal(self, layer_id, bbox, commit=True):
         # type: (int, BBox, bool) -> List[PyRect]
-=======
-    def add_res_metal(self, layer_id, bbox, **kwargs):
-        # type: (int, Union[BBox, BBoxArray], **Any) -> List[Rect]
->>>>>>> 56ad216e
         """Add a new metal resistor.
 
         Parameters
         ----------
         layer_id : int
             the metal layer ID.
-<<<<<<< HEAD
         bbox : BBox
             the resistor bounding box.
         commit : bool
             True to commit the object immediately.
-=======
-        bbox : Union[BBox, BBoxArray]
-            the resistor bounding box.  If BBoxArray is given, its arraying parameters will
-            be used instead.
-        **kwargs : Any
-            optional arguments to add_rect()
->>>>>>> 56ad216e
 
         Returns
         -------
@@ -1480,13 +1326,9 @@
                                         bot_horiz, top_horiz, commit=commit)
 
     def add_via_primitive(self, via_type,  # type: str
-<<<<<<< HEAD
                           loc,  # type: PointType
                           cut_width,  # type: Optional[CoordType]
                           cut_height,  # type: Optional[CoordType]
-=======
-                          loc,  # type: Tuple[float, float]
->>>>>>> 56ad216e
                           num_rows=1,  # type: int
                           num_cols=1,  # type: int
                           sp_rows=0,  # type: CoordType
@@ -1508,17 +1350,12 @@
         ----------
         via_type : str
             the via type name.
-<<<<<<< HEAD
         loc : PointType
             the via location as a two-element list.
         cut_width : CoordType
             via cut width.  This is used to create rectangle via.
         cut_height : CoordType
             via cut height.  This is used to create rectangle via.
-=======
-        loc : Tuple[float, float]
-            the via location as a two-element tuple.
->>>>>>> 56ad216e
         num_rows : int
             number of via cut rows.
         num_cols : int
@@ -1590,14 +1427,8 @@
             the via object created.
         """
         grid = self.grid
-<<<<<<< HEAD
         bl, bu = grid.get_wire_bounds(bot_layer_id, bot_track, width=bot_width)
         tl, tu = grid.get_wire_bounds(bot_layer_id + 1, top_track, width=top_width)
-=======
-        res = grid.resolution
-        bl, bu = tuple2_to_int(grid.get_wire_bounds(bot_layer_id, bot_track, width=bot_width, unit_mode=True))
-        tl, tu = tuple2_to_int(grid.get_wire_bounds(bot_layer_id + 1, top_track, width=top_width, unit_mode=True))
->>>>>>> 56ad216e
         bot_dir = grid.get_direction(bot_layer_id)
         if bot_dir == 'x':
             bbox = BBox(tl, bl, tu, bu)
@@ -1610,15 +1441,9 @@
 
     def extend_wires(self,  # type: TemplateBase
                      warr_list,  # type: Union[WireArray, List[Optional[WireArray]]]
-<<<<<<< HEAD
                      lower=None,  # type: Optional[CoordType]
                      upper=None,  # # type: Optional[CoordType]
                      unit_mode=True,  # type: bool
-=======
-                     lower=None,  # type: Optional[Union[float, int]]
-                     upper=None,  # type: Optional[Union[float, int]]
-                     unit_mode=False,  # type: bool
->>>>>>> 56ad216e
                      min_len_mode=None,  # type: Optional[int]
                      ):
         # type: (...) -> List[Optional[WireArray]]
@@ -1652,18 +1477,7 @@
         else:
             pass
 
-<<<<<<< HEAD
         new_warr_list = []
-=======
-        res = self.grid.resolution
-        if not unit_mode:
-            if lower is not None:
-                lower = int(round(lower / res))
-            if upper is not None:
-                upper = int(round(upper / res))
-
-        new_warr_list = []  # type: List[Optional[WireArray]]
->>>>>>> 56ad216e
         for warr in warr_list:
             if warr is None:
                 new_warr_list.append(None)
@@ -1799,7 +1613,6 @@
                     ):
         # type: (...) -> Any
         """Draw mom cap in the defined bounding box."""
-
         return_rect = kwargs.get('return_cap_wires', False)
         cap_type = kwargs.get('cap_type', 'standard')
 
@@ -1841,7 +1654,6 @@
         # get via extensions on each layer
         for vbot_layer in range(bot_layer, top_layer):
             vtop_layer = vbot_layer + 1
-<<<<<<< HEAD
             bport_w = self.grid.get_track_width(vbot_layer, port_widths[vbot_layer])
             tport_w = self.grid.get_track_width(vtop_layer, port_widths[vtop_layer])
             bcap_w = cap_info[vbot_layer][0]
@@ -1853,22 +1665,6 @@
             vbext2 = self.grid.get_via_extensions_dim(vbot_layer, bcap_w, tport_w)[0]
             # port-to-cap via
             vtext2 = self.grid.get_via_extensions_dim(vbot_layer, bport_w, tcap_w)[1]
-=======
-            bport_w = int(self.grid.get_track_width(vbot_layer, port_widths[vbot_layer], unit_mode=True))
-            tport_w = int(self.grid.get_track_width(vtop_layer, port_widths[vtop_layer], unit_mode=True))
-            bcap_w = int(round(cap_info[vbot_layer][0] / res))
-            tcap_w = int(round(cap_info[vtop_layer][0] / res))
-
-            # port-to-port via
-            vbext1, vtext1 = tuple2_to_int(self.grid.get_via_extensions_dim(vbot_layer, bport_w, tport_w,
-                                                              unit_mode=True))
-            # cap-to-port via
-            vbext2 = int(self.grid.get_via_extensions_dim(vbot_layer, bcap_w, tport_w,
-                                                      unit_mode=True)[0])
-            # port-to-cap via
-            vtext2 = int(self.grid.get_via_extensions_dim(vbot_layer, bport_w, tcap_w,
-                                                      unit_mode=True)[1])
->>>>>>> 56ad216e
 
             # record extension due to via
             via_ext_dict[vbot_layer] = max(via_ext_dict[vbot_layer], vbext1, vbext2)
@@ -1912,7 +1708,6 @@
             if tr_lower + 2 * (cur_num_ports - 1) * port_delta >= tr_upper:
                 raise ValueError('Cannot draw MOM cap; area too small.')
 
-<<<<<<< HEAD
             ll0, lu0 = self.grid.get_wire_bounds(cur_layer, tr_lower, width=cur_port_width)
             ll1, lu1 = self.grid.get_wire_bounds(cur_layer,
                                                  tr_lower + (cur_num_ports - 1) * port_delta,
@@ -1921,18 +1716,6 @@
                                                  tr_upper - (cur_num_ports - 1) * port_delta,
                                                  width=cur_port_width)
             ul1, uu1 = self.grid.get_wire_bounds(cur_layer, tr_upper, width=cur_port_width)
-=======
-            ll0, lu0 = tuple2_to_int(self.grid.get_wire_bounds(cur_layer, tr_lower, width=cur_port_width,
-                                                               unit_mode=True))
-            ll1, lu1 = tuple2_to_int(self.grid.get_wire_bounds(cur_layer,
-                                                               tr_lower + (cur_num_ports - 1) * port_delta,
-                                                               width=cur_port_width, unit_mode=True))
-            ul0, uu0 = tuple2_to_int(self.grid.get_wire_bounds(cur_layer,
-                                                               tr_upper - (cur_num_ports - 1) * port_delta,
-                                                               width=cur_port_width, unit_mode=True))
-            ul1, uu1 = tuple2_to_int(self.grid.get_wire_bounds(cur_layer, tr_upper, width=cur_port_width,
-                                                               unit_mode=True))
->>>>>>> 56ad216e
 
             # compute space from MOM cap wires to port wires
             port_w = lu0 - ll0
@@ -2153,21 +1936,9 @@
             list of connection wires created.
         """
         if not unit_mode:
-<<<<<<< HEAD
             raise ValueError('unit_mode = False not supported.')
 
         grid = self.grid
-=======
-            if lower is not None:
-                lower = int(round(lower / res))
-            if upper is not None:
-                upper = int(round(upper / res))
-        else:
-            if lower is not None:
-                lower = int(lower)
-            if upper is not None:
-                upper = int(upper)
->>>>>>> 56ad216e
 
         if isinstance(wire_arr_list, WireArray):
             wire_arr_list = [wire_arr_list]
@@ -2184,11 +1955,7 @@
         direction = grid.get_direction(layer_id)
         is_horiz = direction == 'x'
         perp_dir = 'y' if direction == 'x' else 'x'
-<<<<<<< HEAD
         htr_pitch = grid.get_track_pitch(layer_id) // 2
-=======
-        htr_pitch = int(grid.get_track_pitch(layer_id, unit_mode=True)) // 2
->>>>>>> 56ad216e
         intv_set = IntervalSet()
         for wire_arr in wire_arr_list:
             if wire_arr.layer_id != layer_id:
@@ -2197,11 +1964,7 @@
             cur_range = wire_arr.lower_unit, wire_arr.upper_unit
             box_arr = wire_arr.get_bbox_array(grid)
             for box in box_arr:
-<<<<<<< HEAD
                 intv = box.get_interval(perp_dir)
-=======
-                intv = tuple2_to_int(box.get_interval(perp_dir, unit_mode=True))
->>>>>>> 56ad216e
                 intv_rang_item = intv_set.get_first_overlap_item(intv)
                 if intv_rang_item is None:
                     range_set = IntervalSet()
@@ -2269,12 +2032,7 @@
                         count += 1
                     else:
                         # pitch does not match, add current wires and start anew
-<<<<<<< HEAD
                         tr_idx, tr_width = grid.interval_to_track(layer_id, base_intv)
-=======
-                        tr_idx, tr_width = tuple2_to_int(grid.interval_to_track(layer_id, base_intv,
-                                                                                unit_mode=True))
->>>>>>> 56ad216e
                         track_id = TrackID(layer_id, tr_idx, width=tr_width,
                                            num=count, pitch=hpitch / 2)
                         warr = WireArray(track_id, base_start, base_end)
@@ -2284,11 +2042,7 @@
                         hpitch = 0
                 else:
                     # length/width does not match, add cumulated wires and start anew
-<<<<<<< HEAD
                     tr_idx, tr_width = grid.interval_to_track(layer_id, base_intv)
-=======
-                    tr_idx, tr_width = tuple2_to_int(grid.interval_to_track(layer_id, base_intv, unit_mode=True))
->>>>>>> 56ad216e
                     track_id = TrackID(layer_id, tr_idx, width=tr_width,
                                        num=count, pitch=hpitch / 2)
                     warr = WireArray(track_id, base_start, base_end)
@@ -2308,11 +2062,7 @@
         assert base_end is not None, "count == 0 should have set base_end"
 
         # add last wires
-<<<<<<< HEAD
         tr_idx, tr_width = grid.interval_to_track(layer_id, base_intv)
-=======
-        tr_idx, tr_width = tuple2_to_int(grid.interval_to_track(layer_id, base_intv, unit_mode=True))
->>>>>>> 56ad216e
         track_id = TrackID(layer_id, tr_idx, tr_width, num=count, pitch=hpitch / 2)
         warr = WireArray(track_id, base_start, base_end)
         new_warr_list.append(warr)
@@ -2320,11 +2070,7 @@
 
     def _draw_via_on_track(self, wlayer, box_arr, track_id, tl_unit=None,
                            tu_unit=None):
-<<<<<<< HEAD
-        # type: (str, BBoxArray, TrackID, int, int) -> Tuple[int, int]
-=======
-        # type: (str, BBoxArray, TrackID, Optional[float], Optional[float]) -> Tuple[float, float]
->>>>>>> 56ad216e
+        # type: (str, BBoxArray, TrackID, Optional[int], Optional[int]) -> Tuple[int, int]
         """Helper method.  Draw vias on the intersection of the BBoxArray and TrackID."""
         grid = self.grid
 
@@ -2347,11 +2093,7 @@
                 top_layer = grid.get_layer_name(tr_layer_id, base_idx)
                 bot_dir = w_dir
             # compute via bounding box
-<<<<<<< HEAD
             tl, tu = grid.get_wire_bounds(tr_layer_id, base_idx, width=tr_width)
-=======
-            tl, tu = tuple2_to_int(grid.get_wire_bounds(tr_layer_id, base_idx, width=tr_width, unit_mode=True))
->>>>>>> 56ad216e
             if tr_dir == 'x':
                 via_box = BBox(wbase.left_unit, tl, wbase.right_unit, tu)
                 nx, ny = box_arr.nx, sub_track_id.num
@@ -2590,17 +2332,9 @@
         bot_layer_id = min(w_layer_id, tr_layer_id)
 
         # compute wire_lower/upper without via extension
-<<<<<<< HEAD
         w_lower, w_upper = grid.get_wire_bounds(tr_layer_id, tr_idx_list[0], width=width)
         for tr_idx in islice(tr_idx_list, 1, None):
             cur_low, cur_up = grid.get_wire_bounds(tr_layer_id, tr_idx, width=width)
-=======
-        w_lower, w_upper = tuple2_to_int(grid.get_wire_bounds(tr_layer_id, tr_idx_list[0], width=width,
-                                                              unit_mode=True))
-        for tr_idx in islice(tr_idx_list, 1, None):
-            cur_low, cur_up = tuple2_to_int(grid.get_wire_bounds(tr_layer_id, tr_idx, width=width,
-                                                                 unit_mode=True))
->>>>>>> 56ad216e
             w_lower = min(w_lower, cur_low)
             w_upper = max(w_upper, cur_up)
 
@@ -2608,11 +2342,7 @@
         tr_width = grid.get_track_width(tr_layer_id, width)
         tr_dir = grid.get_direction(tr_layer_id)
         tr_horizontal = tr_dir == 'x'
-<<<<<<< HEAD
         bbox_bounds = [None, None]  # type: List[int]
-=======
-        bbox_bounds = (None, None)  # type: Tuple[Optional[int], Optional[int]]
->>>>>>> 56ad216e
         for idx, box_arr in enumerate(box_arr_list):
             # convert to WireArray list
             if isinstance(box_arr, BBox):
@@ -2624,21 +2354,11 @@
             if w_layer_id < tr_layer_id:
                 bot_dim = base.width_unit if tr_horizontal else base.height_unit
                 top_dim = tr_width
-<<<<<<< HEAD
                 w_ext, tr_ext = grid.get_via_extensions_dim(bot_layer_id, bot_dim, top_dim)
             else:
                 bot_dim = tr_width
                 top_dim = base.width_unit if tr_horizontal else base.height_unit
                 tr_ext, w_ext = grid.get_via_extensions_dim(bot_layer_id, bot_dim, top_dim)
-=======
-                w_ext, tr_ext = tuple2_to_int(grid.get_via_extensions_dim(bot_layer_id, bot_dim, top_dim,
-                                                                          unit_mode=True))
-            else:
-                bot_dim = tr_width
-                top_dim = base.width_unit if tr_horizontal else base.height_unit
-                tr_ext, w_ext = tuple2_to_int(grid.get_via_extensions_dim(bot_layer_id, bot_dim, top_dim,
-                                                                          unit_mode=True))
->>>>>>> 56ad216e
 
             if bbox_bounds[0] is None:
                 bbox_bounds = (w_lower - w_ext, w_upper + w_ext)
@@ -2646,11 +2366,7 @@
                 bbox_bounds = (min(bbox_bounds[0], w_lower - w_ext), max(bbox_bounds[1], w_upper + w_ext))
 
             # compute track lower/upper including via extension
-<<<<<<< HEAD
             tr_bounds = box_arr.get_overall_bbox().get_interval(tr_dir)
-=======
-            tr_bounds = tuple2_to_int(box_arr.get_overall_bbox().get_interval(tr_dir, unit_mode=True))
->>>>>>> 56ad216e
             if track_lower is None:
                 track_lower = tr_bounds[0] - tr_ext
             else:
@@ -2738,7 +2454,6 @@
             return None
 
         grid = self.grid
-<<<<<<< HEAD
 
         # find min/max track Y coordinates
         tr_layer_id = track_id.layer_id
@@ -2747,36 +2462,6 @@
             wl = min(wire_lower, wl)
 
         if wire_upper is not None:
-=======
-        res = grid.resolution
-
-        if track_upper is not None:
-            if not unit_mode:
-                track_upper = int(round(track_upper / res))
-            else:
-                track_upper = int(track_upper)
-        if track_lower is not None:
-            if not unit_mode:
-                track_lower = int(round(track_lower / res))
-            else:
-                track_lower = int(track_lower)
-
-        # find min/max track Y coordinates
-        tr_layer_id = track_id.layer_id
-        wl, wu = tuple2_to_int(track_id.get_bounds(grid, unit_mode=True))
-        if wire_lower is not None:
-            if not unit_mode:
-                wire_lower = int(round(wire_lower / res))
-            else:
-                wire_lower = int(wire_lower)
-            wl = min(wire_lower, wl)
-
-        if wire_upper is not None:
-            if not unit_mode:
-                wire_upper = int(round(wire_upper / res))
-            else:
-                wire_upper = int(wire_upper)
->>>>>>> 56ad216e
             wu = max(wire_upper, wu)
 
         # get top wire and bottom wire list
@@ -2808,11 +2493,7 @@
 
         if min_len_mode is not None:
             # extend track to meet minimum length
-<<<<<<< HEAD
             min_len = grid.get_min_length(tr_layer_id, track_id.width)
-=======
-            min_len = int(grid.get_min_length(tr_layer_id, track_id.width, unit_mode=True))
->>>>>>> 56ad216e
             # make sure minimum length is even so that middle coordinate exists
             min_len = -(-min_len // 2) * 2
             tr_len = track_upper - track_lower
@@ -2864,13 +2545,7 @@
         wire_arr : Union[WireArray, List[WireArray]]
             WireArray representing the tracks created.  None if nothing to do.
         """
-<<<<<<< HEAD
         ans = []
-=======
-        res = self.grid.resolution
-
-        ans = []  # type: List[WireArray]
->>>>>>> 56ad216e
         if isinstance(track_wires, WireArray):
             ans_is_list = False
             track_wires = [track_wires]
@@ -2879,16 +2554,8 @@
 
         for warr in track_wires:
             tr = self.connect_to_tracks(wire_arr_list, warr.track_id,
-<<<<<<< HEAD
                                         track_lower=warr.lower_unit, track_upper=warr.upper_unit,
                                         min_len_mode=min_len_mode, debug=debug)
-=======
-                                        track_lower=track_lower, track_upper=track_upper,
-                                        unit_mode=True, min_len_mode=min_len_mode, debug=debug,
-                                        return_wires=False)
-            assert tr is not None, "connect_to_tracks did nothing"
-            assert isinstance(tr, WireArray), "return_wires=False should return a WireArray"
->>>>>>> 56ad216e
             ans.append(tr)
 
         if not ans_is_list:
@@ -3024,13 +2691,7 @@
 
             targ_tid = TrackID(targ_layer, targ_index, width=tr_w)
             warr = self.connect_to_tracks(wire_array, targ_tid, min_len_mode=min_len_mode,
-<<<<<<< HEAD
                                           debug=debug)
-=======
-                                          unit_mode=True, debug=debug, return_wires=False)
-            assert warr is not None, "connect_to_tracks did nothing"
-            assert isinstance(warr, WireArray), "return_wires=False should return a WireArray"
->>>>>>> 56ad216e
             results.append(warr)
             wire_array = warr
 
@@ -3116,19 +2777,11 @@
             raise ValueError('Cannot strap wires with different directions.')
 
         # convert base track index
-<<<<<<< HEAD
         base_coord = self.grid.track_to_coord(wire_layer, wire_tid.base_index)
         base_tid = self.grid.coord_to_track(targ_layer, base_coord)
         # convert pitch
         wire_pitch = self.grid.get_track_pitch(wire_layer)
         targ_pitch = self.grid.get_track_pitch(targ_layer)
-=======
-        base_coord = int(self.grid.track_to_coord(wire_layer, wire_tid.base_index, unit_mode=True))
-        base_tid = int(self.grid.coord_to_track(targ_layer, base_coord, unit_mode=True))
-        # convert pitch
-        wire_pitch = int(self.grid.get_track_pitch(wire_layer, unit_mode=True))
-        targ_pitch = int(self.grid.get_track_pitch(targ_layer, unit_mode=True))
->>>>>>> 56ad216e
         targ_pitch_half = targ_pitch // 2
         pitch_unit = int(round(wire_pitch * wire_tid.pitch))
         if pitch_unit % targ_pitch_half != 0:
@@ -3140,14 +2793,8 @@
             num_pitch = num_pitch_2 / 2
         # convert width
         if tr_w < 0:
-<<<<<<< HEAD
             width_unit = self.grid.get_track_width(wire_layer, wire_tid.width)
             tr_w = max(1, self.grid.get_track_width_inverse(targ_layer, width_unit, mode=-1))
-=======
-            width_unit = int(self.grid.get_track_width(wire_layer, wire_tid.width, unit_mode=True))
-            tr_w = max(1, self.grid.get_track_width_inverse(targ_layer, width_unit, mode=-1,
-                                                            unit_mode=True))
->>>>>>> 56ad216e
 
         # draw vias.  Update WireArray lower/upper
         new_lower = lower  # type: int
@@ -3155,7 +2802,6 @@
         w_lower = lower  # type: int
         w_upper = upper  # type: int
         for tid in wire_tid:
-<<<<<<< HEAD
             coord = self.grid.track_to_coord(wire_layer, tid)
             tid2 = self.grid.coord_to_track(targ_layer, coord)
             w_name = self.grid.get_layer_name(wire_layer, tid)
@@ -3164,16 +2810,6 @@
             w_yb, w_yt = self.grid.get_wire_bounds(wire_layer, tid, wire_tid.width)
             t_yb, t_yt = self.grid.get_wire_bounds(targ_layer, tid2, tr_w)
             vbox = BBox(lower, max(w_yb, t_yb), upper, min(w_yt, t_yt))
-=======
-            coord = int(self.grid.track_to_coord(wire_layer, tid, unit_mode=True))
-            tid2 = int(self.grid.coord_to_track(targ_layer, coord, unit_mode=True))
-            w_name = self.grid.get_layer_name(wire_layer, tid)
-            t_name = self.grid.get_layer_name(targ_layer, tid2)
-
-            w_yb, w_yt = tuple2_to_int(self.grid.get_wire_bounds(wire_layer, tid, wire_tid.width, unit_mode=True))
-            t_yb, t_yt = tuple2_to_int(self.grid.get_wire_bounds(targ_layer, tid2, tr_w, unit_mode=True))
-            vbox = BBox(lower, max(w_yb, t_yb), upper, min(w_yt, t_yt), res, unit_mode=True)
->>>>>>> 56ad216e
             if wdir == 'y':
                 vbox = vbox.flip_xy()
             if wire_layer < targ_layer:
@@ -3195,11 +2831,7 @@
                 w_upper = max(w_upper, wbox.top_unit)
 
         # handle minimum length DRC rule
-<<<<<<< HEAD
         min_len = self.grid.get_min_length(targ_layer, tr_w)
-=======
-        min_len = int(self.grid.get_min_length(targ_layer, tr_w, unit_mode=True))
->>>>>>> 56ad216e
         ext = min_len - (new_upper - new_lower)
         if mlen_mode is not None and ext > 0:
             if mlen_mode < 0:
@@ -3356,31 +2988,17 @@
             raise ValueError('No tracks given')
 
         # compute wire_lower/upper without via extension
-<<<<<<< HEAD
         w_lower, w_upper = grid.get_wire_bounds(tr_layer_id, tr_idx_list[0], width=width)
         for tr_idx in islice(tr_idx_list, 1, None):
             cur_low, cur_up = grid.get_wire_bounds(tr_layer_id, tr_idx, width=width)
-=======
-        w_lower, w_upper = tuple2_to_int(grid.get_wire_bounds(tr_layer_id, tr_idx_list[0], width=width,
-                                                              unit_mode=True))
-        for tr_idx in islice(tr_idx_list, 1, None):
-            cur_low, cur_up = tuple2_to_int(grid.get_wire_bounds(tr_layer_id, tr_idx, width=width, unit_mode=True))
->>>>>>> 56ad216e
             w_lower = min(w_lower, cur_low)
             w_upper = max(w_upper, cur_up)
 
         # separate wire arrays into bottom/top tracks, compute wire/track lower/upper coordinates
-<<<<<<< HEAD
         bot_warrs = [[] for _ in range(num_tracks)]
         top_warrs = [[] for _ in range(num_tracks)]
         bot_bounds = [None, None]  # type: List[CoordType]
         top_bounds = [None, None]  # type: List[CoordType]
-=======
-        bot_warrs = [[] for _ in range(num_tracks)]  # type: List[List[WireArray]]
-        top_warrs = [[] for _ in range(num_tracks)]  # type: List[List[WireArray]]
-        bot_bounds = [None, None]  # type: List[Optional[Union[float, int]]]
-        top_bounds = [None, None]  # type: List[Optional[Union[float, int]]]
->>>>>>> 56ad216e
         for idx, warr_list in enumerate(warr_list_list):
             # convert to WireArray list
             if isinstance(warr_list, WireArray):
@@ -3396,21 +3014,11 @@
                 cur_layer_id = warr_tid.layer_id
                 cur_width = warr_tid.width
                 if cur_layer_id == tr_layer_id + 1:
-<<<<<<< HEAD
                     tr_ext, w_ext = grid.get_via_extensions(tr_layer_id, width, cur_width)
                     top_warrs[idx].append(warr)
                     cur_bounds = top_bounds
                 elif cur_layer_id == tr_layer_id - 1:
                     w_ext, tr_ext = grid.get_via_extensions(cur_layer_id, cur_width, width)
-=======
-                    tr_w_ext = grid.get_via_extensions(tr_layer_id, width, cur_width,
-                                                            unit_mode=True)
-                    top_warrs[idx].append(warr)
-                    cur_bounds = top_bounds
-                elif cur_layer_id == tr_layer_id - 1:
-                    tr_w_ext = grid.get_via_extensions(cur_layer_id, cur_width, width,
-                                                            unit_mode=True)
->>>>>>> 56ad216e
                     bot_warrs[idx].append(warr)
                     cur_bounds = bot_bounds
                 else:
@@ -3486,12 +3094,7 @@
             bot_horizontal = (bot_dir == 'x')
             for bot_index in bot_track_idx:
                 bot_lay_name = self.grid.get_layer_name(bot_layer_id, bot_index)
-<<<<<<< HEAD
                 btl, btu = grid.get_wire_bounds(bot_layer_id, bot_index, width=bot_width)
-=======
-                btl, btu = tuple2_to_int(grid.get_wire_bounds(bot_layer_id, bot_index, width=bot_width,
-                                                              unit_mode=True))
->>>>>>> 56ad216e
                 for twarr in top_warr_list:
                     top_tl = twarr.lower_unit
                     top_tu = twarr.upper_unit
@@ -3500,13 +3103,8 @@
                     if top_tu >= btu and top_tl <= btl:
                         # top wire cuts bottom wire, possible intersection
                         for top_index in top_track_idx:
-<<<<<<< HEAD
                             ttl, ttu = grid.get_wire_bounds(top_layer_id, top_index,
                                                             width=top_width)
-=======
-                            ttl, ttu = tuple2_to_int(grid.get_wire_bounds(top_layer_id, top_index,
-                                                                          width=top_width, unit_mode=True))
->>>>>>> 56ad216e
                             if bot_tu >= ttu and bot_tl <= ttl:
                                 # bottom wire cuts top wire, we have intersection.  Make bbox
                                 if bot_horizontal:
@@ -3664,240 +3262,8 @@
                       ):
         # type: (...) -> Tuple[List[WireArray], List[WireArray]]
         """Draw power fill on the given layer."""
-<<<<<<< HEAD
         # TODO: fix this method
         raise ValueError('Not implemented yet')
-=======
-        res = self.grid.resolution
-        if not unit_mode:
-            space = int(round(space / res))
-            space_le = int(round(space_le / res))
-            x_margin = int(round(x_margin / res))
-            y_margin = int(round(y_margin / res))
-            tr_offset = int(round(tr_offset / res))
-            min_len = int(round(min_len / res))
-        else:
-            space = int(space)
-            space_le = int(space_le)
-            x_margin = int(x_margin)
-            y_margin = int(y_margin)
-            tr_offset = int(tr_offset)
-            min_len = int(min_len)
-
-        min_len = max(min_len, int(self.grid.get_min_length(layer_id, fill_width, unit_mode=True)))
-        if bound_box is None:
-            if self.bound_box is None:
-                raise ValueError("bound_box is not set")
-            bound_box = self.bound_box
-
-        bound_box = bound_box.expand(dx=-x_margin, dy=-y_margin, unit_mode=True)
-
-        tr_off = int(self.grid.coord_to_track(layer_id, tr_offset, unit_mode=True))
-        htr0 = int(tr_off * 2) + 1 + fill_width + fill_space
-        htr_pitch = 2 * (fill_width + fill_space)
-        is_horizontal = (self.grid.get_direction(layer_id) == 'x')
-        if is_horizontal:
-            cl, cu = bound_box.bottom_unit, bound_box.top_unit
-            lower, upper = bound_box.left_unit, bound_box.right_unit
-        else:
-            cl, cu = bound_box.left_unit, bound_box.right_unit
-            lower, upper = bound_box.bottom_unit, bound_box.top_unit
-
-        tr_bot = int(self.grid.find_next_track(layer_id, cl, tr_width=fill_width, half_track=True,
-                                           mode=1, unit_mode=True))
-        tr_top = int(self.grid.find_next_track(layer_id, cu, tr_width=fill_width, half_track=True,
-                                           mode=-1, unit_mode=True))
-        n0 = - (-(int(tr_bot * 2) + 1 - htr0) // htr_pitch)
-        n1 = (int(tr_top * 2) + 1 - htr0) // htr_pitch
-        top_vdd = []  # type: List[WireArray]
-        top_vss = []  # type: List[WireArray]
-        for ncur in range(n0, n1 + 1):
-            tr_idx = (htr0 + ncur * htr_pitch - 1) / 2
-            tid = TrackID(layer_id, tr_idx, width=fill_width)
-            cur_list = top_vss if (ncur % 2 == 0) != flip else top_vdd
-            for tl, tu in self.open_interval_iter(tid, lower, upper, sp=space, sp_le=space_le,
-                                                  min_len=min_len):
-                cur_list.append(WireArray(tid, tl, tu, res=res, unit_mode=True))
-
-        for warr in chain(top_vdd, top_vss):
-            for lay, box_arr in warr.wire_arr_iter(self.grid):
-                self.add_rect(lay, box_arr)
-
-        if vdd_warrs:
-            self.draw_vias_on_intersections(vdd_warrs, top_vdd)
-        if vss_warrs:
-            self.draw_vias_on_intersections(vss_warrs, top_vss)
-        return top_vdd, top_vss
-
-    def do_max_space_fill2(self,  # type: TemplateBase
-                           layer_id,  # type: int
-                           bound_box=None,  # type: Optional[BBox]
-                           ):
-        # type: (...) -> None
-        """Draw density fill on the given layer."""
-        grid = self.grid
-        tech_info = grid.tech_info
-
-        fill_config = tech_info.tech_params['layout']['dummy_fill'][layer_id]
-        density = fill_config['density']
-        sp_max = fill_config['sp_max']
-        sp_le_max = fill_config['sp_le_max']
-        ip_margin = fill_config['margin']
-        ip_margin_le = fill_config['margin_le']
-        sp_max2 = sp_max // 2
-        sp_le_max2 = sp_le_max // 2
-        margin = sp_max2 // 2
-        margin_le = sp_le_max2 // 2
-
-        if bound_box is None:
-            if self.bound_box is None:
-                raise ValueError("bound_box is not set")
-            bound_box = self.bound_box
-
-        # get tracks information
-        long_dir = grid.get_direction(layer_id)
-        if long_dir == 'y':
-            tran_dir = 'x'
-            spx = sp_max2
-            spy = sp_le_max2
-        else:
-            tran_dir = 'y'
-            spx = sp_le_max2
-            spy = sp_max2
-        dim_tran0, dim_tran1 = tuple2_to_int(bound_box.get_interval(tran_dir, unit_mode=True))
-        dim_long0, dim_long1 = tuple2_to_int(bound_box.get_interval(long_dir, unit_mode=True))
-        dim_tranl = min(dim_tran1, dim_tran0 + sp_max2)
-        dim_tranu = max(dim_tran0, dim_tran1 - sp_max2)
-        dim_longl = min(dim_long1, dim_long0 + sp_le_max2)
-        dim_longu = max(dim_long0, dim_long1 - sp_le_max2)
-        dim_tran = dim_tran1 - dim_tran0
-        dim_long = dim_long1 - dim_long0
-
-        self.add_rect(tech_info.get_exclude_layer(layer_id), bound_box)
-        if dim_tran <= ip_margin or dim_long <= ip_margin_le:
-            return
-
-        min_len = int(grid.get_min_length(layer_id, 1, unit_mode=True))
-        htr0 = int(self.grid.coord_to_nearest_track(layer_id, dim_tranl, half_track=True,
-                                                mode=-1, unit_mode=True))
-        htr1 = int(self.grid.coord_to_nearest_track(layer_id, dim_tranu, half_track=True,
-                                                mode=1, unit_mode=True))
-        htr0 = int(round(htr0 * 2 + 1))
-        htr1 = int(round(htr1 * 2 + 1))
-        num_htr_tot = htr1 - htr0 + 1
-
-        # calculate track pitch based on density/max space
-        tr_w, tr_sp = tuple2_to_int(grid.get_track_info(layer_id, unit_mode=True))
-        sp_le = int(grid.get_line_end_space(layer_id, 1, unit_mode=True))
-        tr_pitch2 = int(grid.get_track_pitch(layer_id, unit_mode=True)) // 2
-        num_tracks = int(round(-(-(dim_tran * density) // tr_w)))
-        num_tracks = min(max(num_tracks, -(-num_htr_tot // ((sp_max - tr_sp) // tr_pitch2 + 2))),
-                         num_htr_tot // 2)
-
-        fill_info = None
-        invert = False
-        for _ in range(100):
-            try:
-                fill_info, invert = fill_symmetric_max_num_info(num_htr_tot, num_tracks, 1, 1, 1,
-                                                                fill_on_edge=True, cyclic=False)
-            except NoFillChoiceError:
-                num_tracks -= 1
-        if fill_info is None:
-            raise ValueError('no fill solution.')
-
-        intv_list = fill_symmetric_interval(*fill_info[1], offset=htr0, invert=invert)[0]
-
-        # create interval sets
-        intv_tran0 = IntervalSet()
-        intv_tran1 = IntervalSet()
-        htr_list = [intv[0] for intv in intv_list]
-        num_htr = len(htr_list)
-        set_long0 = set(htr_list)
-        set_long1 = set_long0.copy()
-        intv_list = [IntervalSet() for _ in range(num_htr)]
-
-        # handle blockages
-        for blk_box in self.blockage_iter(layer_id, bound_box, spx=spx, spy=spy):
-            b_tran0, b_tran1 = tuple2_to_int(blk_box.get_interval(tran_dir, unit_mode=True))
-            b_long0, b_long1 = tuple2_to_int(blk_box.get_interval(long_dir, unit_mode=True))
-            b_long0_lim = max(b_long0, dim_longl)
-            b_long1_lim = min(b_long1, dim_longu)
-            blk_intv = (b_long0_lim, b_long1_lim)
-            if b_long0_lim < b_long1_lim:
-                # handle lower/upper transverse edges
-                if b_tran0 <= dim_tran0 and dim_tranl <= b_tran1:
-                    intv_tran0.add(blk_intv, merge=True, abut=True)
-                if b_tran0 <= dim_tranu and dim_tran1 <= b_tran1:
-                    intv_tran1.add(blk_intv, merge=True, abut=True)
-            cur_htr0 = int(self.grid.find_next_track(layer_id, b_tran0, half_track=True, mode=1,
-                                                 unit_mode=True))
-            cur_htr1 = int(self.grid.find_next_track(layer_id, b_tran1, half_track=True, mode=-1,
-                                                 unit_mode=True))
-            cur_htr0 = max(htr0, int(round(cur_htr0 * 2 + 1)))
-            cur_htr1 = min(htr1, int(round(cur_htr1 * 2 + 1)))
-            htr_idx0 = bisect.bisect_left(htr_list, cur_htr0)
-            if htr_idx0 < num_htr and htr_list[htr_idx0] <= cur_htr1:
-                htr_idx1 = min(num_htr - 1, bisect.bisect_right(htr_list, cur_htr1, lo=htr_idx0))
-                for htr_idx in range(htr_idx0, htr_idx1 + 1):
-                    htr = htr_list[htr_idx]
-                    # handle lower/upper longitudinal edges
-                    if b_long0 <= dim_long0 and dim_longl <= b_long1:
-                        set_long0.discard(htr)
-                    if b_long0 <= dim_longu and dim_long1 <= b_long1:
-                        set_long1.discard(htr)
-                    if b_long0_lim < b_long1_lim:
-                        intv_list[htr_idx].add(blk_intv, merge=True, abut=True)
-
-        # add fill in edges on transverse sides
-        trl = int(self.grid.coord_to_nearest_track(layer_id, dim_tran0 + margin, half_track=True,
-                                               mode=-1, unit_mode=True))
-        trr = int(self.grid.coord_to_nearest_track(layer_id, dim_tran1 - margin, half_track=True,
-                                               mode=1, unit_mode=True))
-        if trr < trl + 1:
-            # handle cases where the given bounding box is small
-            dim_mid = (dim_tran0 + dim_tran1) // 2
-            trl = int(self.grid.coord_to_nearest_track(layer_id, dim_mid, half_track=True,
-                                                   mode=0, unit_mode=True))
-            tran_edge_iter = ((intv_tran0, trl),)
-        else:
-            tran_edge_iter = ((intv_tran0, trl), (intv_tran1, trr))
-
-        intv_long = (dim_longl, dim_longu)
-        for intv_set, tidx in tran_edge_iter:
-            for long0, long1 in intv_set.complement_iter(intv_long):
-                if long1 - long0 < min_len:
-                    long0 = (long0 + long1 - min_len) // 2
-                    long1 = long0 + min_len
-                self.add_wires(layer_id, tidx, long0, long1, unit_mode=True)
-
-        # add fill in edges on longitude sides
-        if dim_long0 + 2 * (margin_le + min_len) + sp_le > dim_long1:
-            # handle cases where the giving bounding box is small
-            long_lower = min(dim_long0 + margin_le, (dim_long0 + dim_long1 - min_len) // 2)
-            long_upper = max(dim_long1 - margin_le, long_lower + min_len)
-            long_edge_iter = ((set_long0, long_lower, long_upper),)
-        else:
-            long_lower = dim_long0 + margin_le - min_len // 2
-            long_upper = dim_long1 - margin_le + min_len // 2
-            long_edge_iter = ((set_long0, long_lower, long_lower + min_len),
-                              (set_long1, long_upper - min_len, long_upper))
-
-        for set_long_edge, lower, upper in long_edge_iter:
-            intv_mark = (max(dim_longl, lower - sp_le_max2), min(dim_longu, upper + sp_le_max2))
-            for htr in set_long_edge:
-                htr_idx = bisect.bisect_left(htr_list, htr)
-                intv_list[htr_idx].add(intv_mark, merge=True, abut=True)
-                self.add_wires(layer_id, (htr - 1) / 2, lower, upper, unit_mode=True)
-
-        # add rest of fill
-        for htr, intv_set in zip(htr_list, intv_list):
-            tidx = (htr - 1) / 2
-            for long0, long1 in intv_set.complement_iter(intv_long):
-                if long1 - long0 < min_len:
-                    long0 = (long0 + long1 - min_len) // 2
-                    long1 = long0 + min_len
-                self.add_wires(layer_id, tidx, long0, long1, unit_mode=True)
->>>>>>> 56ad216e
 
     def do_max_space_fill(self,  # type: TemplateBase
                           layer_id,  # type: int
@@ -3906,277 +3272,15 @@
                           ):
         # type: (...) -> None
         """Draw density fill on the given layer."""
-<<<<<<< HEAD
         # TODO: fix this method
         raise ValueError('Not implemented yet')
-=======
-
-        grid = self.grid
-        tech_info = grid.tech_info
-
-        fill_config = tech_info.tech_params['layout']['dummy_fill'][layer_id]
-        sp_max = fill_config['sp_max']
-        sp_le_max = fill_config['sp_le_max']
-        ip_margin = fill_config['margin']
-        ip_margin_le = fill_config['margin_le']
-        sp_max2 = sp_max // 2
-        sp_le_max2 = sp_le_max // 2
-        margin = sp_max2 // 2
-        margin_le = sp_le_max2 // 2
-
-        min_len = grid.get_min_length(layer_id, 1, unit_mode=True)
-        long_dir = grid.get_direction(layer_id)
-        is_horiz = (long_dir == 'x')
-
-        if bound_box is None:
-            if self.bound_box is None:
-                raise ValueError("bound_box_resolved is not set")
-            bound_box_resolved = self.bound_box  # type: BBox
-        else:
-            bound_box_resolved = bound_box
-
-        xl = bound_box_resolved.left_unit
-        xr = bound_box_resolved.right_unit
-        yb = bound_box_resolved.bottom_unit
-        yt = bound_box_resolved.top_unit
-        if is_horiz:
-            tran_box = shgeo.box(xl + margin_le, yb, xr - margin_le, yb + sp_max2)
-            long_box = shgeo.box(xl, yb + margin_le, xl + sp_le_max2, yt - margin_le)
-            dim_tran0 = yb
-            dim_tran1 = yt
-            dim_long0 = xl
-            dim_long1 = xr
-        else:
-            tran_box = shgeo.box(xl, yb + margin_le, xl + sp_max2, yt - margin_le)
-            long_box = shgeo.box(xl + margin_le, yb, xr - margin_le, yb + sp_le_max2)
-            dim_tran0 = xl
-            dim_tran1 = xr
-            dim_long0 = yb
-            dim_long1 = yt
-
-        dim_tran = dim_tran1 - dim_tran0
-        dim_long = dim_long1 - dim_long0
-        self.add_rect(tech_info.get_exclude_layer(layer_id), bound_box_resolved)
-        if dim_tran <= ip_margin or dim_long <= ip_margin_le:
-            return
-
-        box_list = [shgeo.box(*box.get_bounds(unit_mode=True))
-                    for box in self.intersection_rect_iter(layer_id, bound_box_resolved)]
-        tot_geo = shops.cascaded_union(box_list)  # type: shgeo.Polygon
-        tot_geo = tot_geo.buffer(sp_max2, cap_style=2, join_style=2)
-
-        # fill transverse edges
-        new_polys = []  # type: List[shgeo.Polygon]
-        if sp_max2 * 2 >= dim_tran:
-            tr = grid.coord_to_nearest_track(layer_id, (dim_tran0 + dim_tran1) // 2,
-                                             half_track=True, unit_mode=True)
-            do_upper = False
-        else:
-            tr = grid.coord_to_nearest_track(layer_id, dim_tran0 + margin, half_track=True,
-                                             mode=-1, unit_mode=True)
-            do_upper = True
-        self._fill_tran_edge_helper(layer_id, grid, tot_geo, tran_box, tr, is_horiz,
-                                    min_len, sp_max2, new_polys)
-
-        if do_upper:
-            tr = grid.coord_to_nearest_track(layer_id, dim_tran1 - margin, half_track=True,
-                                             mode=1, unit_mode=True)
-            if is_horiz:
-                tran_box = shgeo.box(xl + margin_le, yt - sp_max2, xr - margin_le, yt)
-            else:
-                tran_box = shgeo.box(xr - sp_max2, yb + margin_le, xr, yt - margin_le)
-            self._fill_tran_edge_helper(layer_id, grid, tot_geo, tran_box, tr, is_horiz,
-                                        min_len, sp_max2, new_polys)
-
-        new_polys.append(tot_geo)
-        tot_geo = shops.cascaded_union(new_polys)
-
-        # fill longitudinal edges
-        new_polys.clear()
-        if sp_le_max2 * 2 >= dim_long:
-            coord_mid = (dim_long1 + dim_long0) // 2
-            do_upper = False
-        else:
-            coord_mid = dim_long0 + margin_le
-            do_upper = True
-        self._fill_long_edge_helper(layer_id, grid, tot_geo, long_box, coord_mid, is_horiz,
-                                    min_len, sp_max2, new_polys, mode=-1 if do_upper else 0)
-        if do_upper:
-            coord_mid = dim_long1 - margin_le
-            if is_horiz:
-                long_box = shgeo.box(xr - sp_le_max2, yb + margin_le, xr, yt - margin_le)
-            else:
-                long_box = shgeo.box(xl + margin_le, yt - sp_le_max2, xr - margin_le, yt)
-            self._fill_long_edge_helper(layer_id, grid, tot_geo, long_box, coord_mid, is_horiz,
-                                        min_len, sp_max2, new_polys, mode=1)
-
-        new_polys.append(tot_geo)
-        tot_geo = shops.cascaded_union(new_polys)
-
-        # fill interior
-        min_len2 = -(-min_len // 2)
-        tot_box = shgeo.box(*bound_box_resolved.get_bounds(unit_mode=True))
-        geo = tot_box.difference(tot_geo)
-        for poly in self._get_flat_poly_iter(geo):
-            if not poly.is_empty:
-                self._fill_poly_bounds(poly, layer_id, is_horiz, min_len2, fill_pitch)
-
-    def _fill_poly_bounds(self, poly, layer_id, is_horiz, min_len2, fill_pitch):
-        grid = self.grid
-        bounds = poly.bounds
-        xl = int(round(bounds[0]))
-        yb = int(round(bounds[1]))
-        xr = int(round(bounds[2]))
-        yt = int(round(bounds[3]))
-        tr_p2 = grid.get_track_pitch(layer_id, unit_mode=True) // 2
-        fill_htr = int(round(2 * fill_pitch))
-        if is_horiz:
-            tr0 = grid.coord_to_nearest_track(layer_id, yb, half_track=True,
-                                              mode=-1, unit_mode=True)
-            tr1 = grid.coord_to_nearest_track(layer_id, yt, half_track=True,
-                                              mode=1, unit_mode=True)
-            wl, wu = tuple2_to_int(grid.get_wire_bounds(layer_id, tr0, width=1, unit_mode=True))
-            comb = shgeo.MultiPolygon([shgeo.box(xl, wl + tr_p2 * idx, xr, wu + tr_p2 * idx)
-                                       for idx in range(0, int(round(2 * (tr1 - tr0))) + 2,
-                                                        fill_htr)])
-        else:
-            tr0 = grid.coord_to_nearest_track(layer_id, xl, half_track=True,
-                                              mode=-1, unit_mode=True)
-            tr1 = grid.coord_to_nearest_track(layer_id, xr, half_track=True,
-                                              mode=1, unit_mode=True)
-            wl, wu = tuple2_to_int(grid.get_wire_bounds(layer_id, tr0, width=1, unit_mode=True))
-            comb = shgeo.MultiPolygon([shgeo.box(wl + tr_p2 * idx, yb, wu + tr_p2 * idx, yt)
-                                       for idx in range(0, int(round(2 * (tr1 - tr0))) + 2,
-                                                        fill_htr)])
-
-        htr0 = int(round(tr0 * 2)) + 1
-        pitch = fill_htr * tr_p2
-        for p in self._get_flat_poly_iter(poly.intersection(comb)):
-            p_bnds = p.bounds
-            if p_bnds:
-                if is_horiz:
-                    htr = htr0 + (int(round(p_bnds[1])) - wl) // pitch * fill_htr
-                    pl = int(round(p_bnds[0]))
-                    pu = int(round(p_bnds[2]))
-                else:
-                    htr = htr0 + (int(round(p_bnds[0])) - wl) // pitch * fill_htr
-                    pl = int(round(p_bnds[1]))
-                    pu = int(round(p_bnds[3]))
-                pc = (pl + pu) // 2
-
-                self.add_wires(layer_id, (htr - 1) / 2, min(pl, pc - min_len2),
-                               max(pu, pc + min_len2), unit_mode=True)
-
-    @classmethod
-    def _get_flat_poly_iter(cls, poly):
-        if (isinstance(poly, shgeo.MultiPolygon) or
-                isinstance(poly, shgeo.MultiLineString) or
-                isinstance(poly, shgeo.GeometryCollection)):
-            yield from poly
-        else:
-            yield poly
-
-    def _fill_long_edge_helper(self, layer_id, grid, tot_geo, long_box, coord_mid, is_horiz,
-                               min_len, sp_max2, new_polys, mode=0):
-        if mode < 0:
-            clower = coord_mid
-        elif mode == 0:
-            clower = coord_mid - min_len // 2
-        else:
-            clower = coord_mid - min_len
-        cupper = clower + min_len
-        geo = long_box.difference(tot_geo)
-        if isinstance(geo, shgeo.Polygon):
-            geo = [geo]
-        for poly in geo:
-            poly_bnds = poly.bounds
-            if poly_bnds:
-                if is_horiz:
-                    lower = poly_bnds[1]
-                    upper = poly_bnds[3]
-                else:
-                    lower = poly_bnds[0]
-                    upper = poly_bnds[2]
-                htr0 = grid.coord_to_nearest_track(layer_id, lower, half_track=True, mode=-1,
-                                                   unit_mode=True)
-                htr1 = grid.coord_to_nearest_track(layer_id, upper, half_track=True, mode=1,
-                                                   unit_mode=True)
-                htr0 = int(round(htr0 * 2 + 1))
-                htr1 = int(round(htr1 * 2 + 1))
-                for htr in range(htr0, htr1 + 1, 2):
-                    warr = self.add_wires(layer_id, (htr - 1) / 2, clower, cupper, unit_mode=True)
-                    wbox = shgeo.box(*warr.get_bbox_array(grid).base.get_bounds(unit_mode=True))
-                    new_polys.append(wbox.buffer(sp_max2, cap_style=2, join_style=2))
-
-    def _fill_tran_edge_helper(self, layer_id, grid, tot_geo, tran_box, tr, is_horiz, min_len,
-                               sp_max2, new_polys):
-        geo = tran_box.difference(tot_geo)
-        if isinstance(geo, shgeo.Polygon):
-            geo = [geo]
-        for poly in geo:
-            poly_bnds = poly.bounds
-            if poly_bnds:
-                if is_horiz:
-                    lower = int(round(poly_bnds[0]))
-                    upper = int(round(poly_bnds[2]))
-                else:
-                    lower = int(round(poly_bnds[1]))
-                    upper = int(round(poly_bnds[3]))
-                lower = min(lower, (lower + upper - min_len) // 2)
-                upper = max(upper, lower + min_len)
-                warr = self.add_wires(layer_id, tr, lower, upper, unit_mode=True)
-                wbox = shgeo.box(*warr.get_bbox_array(grid).base.get_bounds(unit_mode=True))
-                new_polys.append(wbox.buffer(sp_max2, cap_style=2, join_style=2))
-
-
-class CachedTemplate(TemplateBase):
-    """A template that's cached in file."""
-
-    def __init__(self, temp_db, lib_name, params, used_names, **kwargs):
-        # type: (TemplateDB, str, Dict[str, Any], Set[str], **Any) -> None
-        TemplateBase.__init__(self, temp_db, lib_name, params, used_names, **kwargs)
-
-    @classmethod
-    def get_params_info(cls):
-        # type: () -> Dict[str, str]
-        return dict(
-            cache_fname='the cache file name.',
-        )
-
-    def draw_layout(self):
-        # type: () -> None
-        fname = self.params['cache_fname']
-
-        with open(fname + '_info.pickle', 'rb') as f:
-            info = pickle.load(f)
-        self._size = info['size']
-        self._port_params = info['port_params']
-        self.prim_top_layer = info['prim_top_layer']
-        self.prim_bound_box = info['prim_bound_box']
-        self.array_box = info['array_box']
-
-        self._merge_used_tracks = True
-        self._used_tracks = UsedTracks(fname, overwrite=False)
-
-        prop_dict = info['properties']
-        for key, val in prop_dict.items():
-            setattr(self, key, val)
-
-        lib_name = info['lib_name']
-        cell_name = info['cell_name']
-        self.add_instance_primitive(lib_name, cell_name, (0, 0), inst_name='X0', unit_mode=True)
->>>>>>> 56ad216e
 
 
 class BlackBoxTemplate(TemplateBase):
     """A black box template."""
 
     def __init__(self, temp_db, lib_name, params, used_names, **kwargs):
-<<<<<<< HEAD
         # type: (TemplateDB, str, Dict[str, Any], Set[str], Any) -> None
-=======
-        # type: (TemplateDB, str, Dict[str, Any], Set[str], **Any) -> None
->>>>>>> 56ad216e
         TemplateBase.__init__(self, temp_db, lib_name, params, used_names, **kwargs)
         self._sch_params = {}  # type: Dict[str, Any]
 
