# -*- coding: utf-8 -*-

"""This is the core bag module.
"""

from typing import TYPE_CHECKING, Dict, Any, Tuple, Optional, Union, Type, Sequence, TypeVar

import os
import string
import importlib
import cProfile
import pstats

# noinspection PyPackageRequirements
import yaml

from .interface import ZMQDealer
from .interface.database import DbAccess
from .design import ModuleDB
from .layout.routing import RoutingGrid
from .layout.template import TemplateDB
from .layout.core import DummyTechInfo
from .io import read_file, sim_data, get_encoding
from .concurrent.core import batch_async_task

try:
    import pybag
except ImportError:
    pybag = None

if TYPE_CHECKING:
    from .interface.simulator import SimAccess
    from .layout.template import TemplateBase
    from .layout.core import TechInfo
    from .design.module import Module

    ModuleType = TypeVar('ModuleType', bound=Module)
    TemplateType = TypeVar('TemplateType', bound=TemplateBase)


def _parse_yaml_file(fname):
    # type: (str) -> Dict[str, Any]
    """Parse YAML file with environment variable substitution.

    Parameters
    ----------
    fname : str
        yaml file name.

    Returns
    -------
    table : Dict[str, Any]
        the yaml file as a dictionary.
    """
    content = read_file(fname)
    # substitute environment variables
    content = string.Template(content).substitute(os.environ)
    return yaml.load(content)


def _get_config_file_abspath(fname):
    """Get absolute path of configuration file using BAG_WORK_DIR environment variable."""
    fname = os.path.basename(fname)
    if 'BAG_WORK_DIR' not in os.environ:
        raise ValueError('Environment variable BAG_WORK_DIR not defined')

    work_dir = os.environ['BAG_WORK_DIR']
    if not os.path.isdir(work_dir):
        raise ValueError('$BAG_WORK_DIR = %s is not a directory' % work_dir)

    # read port number
    fname = os.path.join(work_dir, fname)
    if not os.path.isfile(fname):
        raise ValueError('Cannot find file: %s' % fname)
    return fname


def _get_port_number(port_file):
    # type: (str) -> Tuple[Optional[int], str]
    """Read the port number from the given port file.

    Parameters
    ----------
    port_file : str
        a file containing the communication port number.

    Returns
    -------
    port : Optional[int]
        the port number if reading is successful.
    msg : str
        Empty string on success, the error message on failure.
    """
    try:
        port_file = _get_config_file_abspath(port_file)
    except ValueError as err:
        return None, str(err)

    port = int(read_file(port_file))
    return port, ''


def _import_class_from_str(class_str):
    # type: (str) -> Type
    """Given a Python class string, convert it to the Python class.

    Parameters
    ----------
    class_str : str
        a Python class string/

    Returns
    -------
    py_class : class
        a Python class.
    """
    sections = class_str.split('.')

    module_str = '.'.join(sections[:-1])
    class_str = sections[-1]
    modul = importlib.import_module(module_str)
    return getattr(modul, class_str)


class Testbench(object):
    """A class that represents a testbench instance.

    Parameters
    ----------
    sim : :class:`bag.interface.simulator.SimAccess`
        The SimAccess instance used to issue simulation commands.
    db : :class:`bag.interface.database.DbAccess`
        The DbAccess instance used to update testbench schematic.
    lib : str
        testbench library.
    cell : str
        testbench cell.
    parameters : Dict[str, str]
        the simulation parameter dictionary.  The values are string representation
        of actual parameter values.
    env_list : Sequence[str]
        list of defined simulation environments.
    default_envs : Sequence[str]
        the selected simulation environments.
    outputs : Dict[str, str]
        default output expressions

    Attributes
    ----------
    lib : str
        testbench library.
    cell : str
        testbench cell.
    save_dir : str
        directory containing the last simulation data.
    """

    def __init__(self,  # type: Testbench
                 sim,  # type: SimAccess
                 db,  # type: DbAccess
                 lib,  # type: str
                 cell,  # type: str
                 parameters,  # type: Dict[str, str]
                 env_list,  # type: Sequence[str]
                 default_envs,  # type: Sequence[str]
                 outputs,  # type: Dict[str, str]
                 ):
        # type: (...) -> None
        """Create a new testbench instance.
        """
        self.sim = sim
        self.db = db
        self.lib = lib
        self.cell = cell
        self.parameters = parameters
        self.env_parameters = {}
        self.env_list = env_list
        self.sim_envs = default_envs
        self.config_rules = {}
        self.outputs = outputs
        self.save_dir = None

    def get_defined_simulation_environments(self):
        # type: () -> Sequence[str]
        """Return a list of defined simulation environments"""
        return self.env_list

    def get_current_simulation_environments(self):
        # type: () -> Sequence[str]
        """Returns a list of simulation environments this testbench will simulate."""
        return self.sim_envs

    def add_output(self, var, expr):
        # type: (str, str) -> None
        """Add an output expression to be recorded and exported back to python.

        Parameters
        ----------
        var : str
            output variable name.
        expr : str
            the output expression.
        """
        if var in sim_data.illegal_var_name:
            raise ValueError('Variable name %s is illegal.' % var)
        self.outputs[var] = expr

    def set_parameter(self, name, val, precision=6):
        # type: (str, Union[int, float], int) -> None
        """Sets the value of the given simulation parameter.

        Parameters
        ----------
        name : str
            parameter name.
        val : Union[int, float]
            parameter value
        precision : int
            the parameter value will be rounded to this precision.
        """
        param_config = dict(type='single', value=val)
        self.parameters[name] = self.sim.format_parameter_value(param_config, precision)

    def set_env_parameter(self, name, val_list, precision=6):
        # type: (str, Sequence[float], int) -> None
        """Configure the given parameter to have different value across simulation environments.

        Parameters
        ----------
        name : str
            the parameter name.
        val_list : Sequence[float]
            the parameter values for each simulation environment.  the order of the simulation
            environments can be found in self.sim_envs
        precision : int
            the parameter value will be rounded to this precision.
        """
        if len(self.sim_envs) != len(val_list):
            raise ValueError('env parameter must have %d values.' % len(self.sim_envs))

        default_val = None
        for env, val in zip(self.sim_envs, val_list):
            if env not in self.env_parameters:
                cur_dict = {}
                self.env_parameters[env] = cur_dict
            else:
                cur_dict = self.env_parameters[env]

            param_config = dict(type='single', value=val)
            cur_val = self.sim.format_parameter_value(param_config, precision)
            if default_val is None:
                default_val = cur_val
            cur_dict[name] = self.sim.format_parameter_value(param_config, precision)
        self.parameters[name] = default_val

    def set_sweep_parameter(self, name, precision=6, **kwargs):
        # type: (str, int, **Any) -> None
        """Set to sweep the given parameter.

        To set the sweep values directly:

        tb.set_sweep_parameter('var', values=[1.0, 5.0, 10.0])

        To set a linear sweep with start/stop/step (inclusive start and stop):

        tb.set_sweep_parameter('var', start=1.0, stop=9.0, step=4.0)

        To set a logarithmic sweep with points per decade (inclusive start and stop):

        tb.set_sweep_parameter('var', start=1.0, stop=10.0, num_decade=3)

        Parameters
        ----------
        name : str
            parameter name.
        precision : int
            the parameter value will be rounded to this precision.
        **kwargs : Any
            the sweep parameters.  Refer to the above for example calls.
        """
        if 'values' in kwargs:
            param_config = dict(type='list', values=kwargs['values'])
        elif 'start' in kwargs and 'stop' in kwargs:
            start = kwargs['start']
            stop = kwargs['stop']
            if 'step' in kwargs:
                step = kwargs['step']
                param_config = dict(type='linstep', start=start, stop=stop, step=step)
            elif 'num_decade' in kwargs:
                num = kwargs['num_decade']
                param_config = dict(type='decade', start=start, stop=stop, num=num)
            else:
                raise Exception('Unsupported sweep arguments: %s' % kwargs)
        else:
            raise Exception('Unsupported sweep arguments: %s' % kwargs)

        self.parameters[name] = self.sim.format_parameter_value(param_config, precision)

    def set_simulation_environments(self, env_list):
        # type: (Sequence[str]) -> None
        """Enable the given list of simulation environments.

        If more than one simulation environment is specified, then a sweep
        will be performed.

        Parameters
        ----------
        env_list : Sequence[str]
        """
        self.sim_envs = env_list

    def set_simulation_view(self, lib_name, cell_name, sim_view):
        # type: (str, str, str) -> None
        """Set the simulation view of the given design.

        For simulation, each design may have multiple views, such as schematic,
        veriloga, extracted, etc.  This method lets you choose which view to
        use for netlisting.  the given design can be the top level design or
        an intermediate instance.

        Parameters
        ----------
        lib_name : str
            design library name.
        cell_name : str
            design cell name.
        sim_view : str
            the view to simulate with.
        """
        key = '%s__%s' % (lib_name, cell_name)
        self.config_rules[key] = sim_view

    def update_testbench(self):
        # type: () -> None
        """Commit the testbench changes to the CAD database.
        """
        config_list = []
        for key, view in self.config_rules.items():
            lib, cell = key.split('__')
            config_list.append([lib, cell, view])

        env_params = []
        for env in self.sim_envs:
            if env in self.env_parameters:
                val_table = self.env_parameters[env]
                env_params.append(list(val_table.items()))
        self.db.update_testbench(self.lib, self.cell, self.parameters, self.sim_envs, config_list,
                                 env_params)

    def run_simulation(self, precision=6, sim_tag=None):
        # type: (int, Optional[str]) -> Optional[str]
        """Run simulation.

        Parameters
        ----------
        precision : int
            the floating point number precision.
        sim_tag : Optional[str]
            optional description for this simulation run.

        Returns
        -------
        value : Optional[str]
            the save directory path.  If simulation is cancelled, return None.
        """
        coro = self.async_run_simulation(precision=precision, sim_tag=sim_tag)
        batch_async_task([coro])
        return self.save_dir

    def load_sim_results(self, hist_name, precision=6):
        # type: (str, int) -> Optional[str]
        """Load previous simulation data.

        Parameters
        ----------
        hist_name : str
            the simulation history name.
        precision : int
            the floating point number precision.

        Returns
        -------
        value : Optional[str]
            the save directory path.  If result loading is cancelled, return None.
        """
        coro = self.async_load_results(hist_name, precision=precision)
        batch_async_task([coro])
        return self.save_dir

    async def async_run_simulation(self,
                                   precision: int = 6,
                                   sim_tag: Optional[str] = None) -> str:
        """A coroutine that runs the simulation.

        Parameters
        ----------
        precision : int
            the floating point number precision.
        sim_tag : Optional[str]
            optional description for this simulation run.

        Returns
        -------
        value : str
            the save directory path.
        """
        self.save_dir = None
        self.save_dir = await self.sim.async_run_simulation(self.lib, self.cell, self.outputs,
                                                            precision=precision, sim_tag=sim_tag)
        return self.save_dir

    async def async_load_results(self, hist_name: str, precision: int = 6) -> str:
        """A coroutine that loads previous simulation data.

        Parameters
        ----------
        hist_name : str
            the simulation history name.
        precision : int
            the floating point number precision.

        Returns
        -------
        value : str
            the save directory path.
        """
        self.save_dir = None
        self.save_dir = await self.sim.async_load_results(self.lib, self.cell, hist_name,
                                                          self.outputs, precision=precision)
        return self.save_dir


def create_tech_info(bag_config_path=None):
    # type: (Optional[str]) -> TechInfo
    """Create TechInfo object."""
    if bag_config_path is None:
        if 'BAG_CONFIG_PATH' not in os.environ:
            raise Exception('BAG_CONFIG_PATH not defined.')
        bag_config_path = os.environ['BAG_CONFIG_PATH']

    bag_config = _parse_yaml_file(bag_config_path)
    tech_params = _parse_yaml_file(bag_config['tech_config_path'])
    if 'class' in tech_params:
        tech_cls = _import_class_from_str(tech_params['class'])
        tech_info = tech_cls(tech_params)
    else:
        # just make a default tech_info object as place holder.
        print('*WARNING*: No TechInfo class defined.  Using a dummy version.')
        tech_info = DummyTechInfo(tech_params)

    return tech_info


class BagProject(object):
    """The main bag controller class.

    This class mainly stores all the user configurations, and issue
    high level bag commands.

    Parameters
    ----------
    bag_config_path : Optional[str]
        the bag configuration file path.  If None, will attempt to read from
        environment variable BAG_CONFIG_PATH.
    port : Optional[int]
        the BAG server process port number.  If not given, will read from port file.

    Attributes
    ----------
    bag_config : Dict[str, Any]
        the BAG configuration parameters dictionary.
    tech_info : bag.layout.core.TechInfo
        the BAG process technology class.
    """

    def __init__(self, bag_config_path=None, port=None):
        # type: (Optional[str], Optional[int]) -> None
        if bag_config_path is None:
            if 'BAG_CONFIG_PATH' not in os.environ:
                raise Exception('BAG_CONFIG_PATH not defined.')
            bag_config_path = os.environ['BAG_CONFIG_PATH']

        self.bag_config = _parse_yaml_file(bag_config_path)
        bag_tmp_dir = os.environ.get('BAG_TEMP_DIR', None)

        # get port files
        if port is None:
            socket_config = self.bag_config['socket']
            if 'port_file' in socket_config:
                port, msg = _get_port_number(socket_config['port_file'])
                if msg:
                    print('*WARNING* %s' % msg)

        # create ZMQDealer object
        dealer_kwargs = {}
        dealer_kwargs.update(self.bag_config['socket'])
        del dealer_kwargs['port_file']

        # create TechInfo instance
        self.tech_info = create_tech_info(bag_config_path=bag_config_path)

        # create design module database.
        try:
            lib_defs_file = _get_config_file_abspath(self.bag_config['lib_defs'])
        except ValueError:
            lib_defs_file = ''
        sch_exc_libs = self.bag_config['database']['schematic']['exclude_libraries']
        self.dsn_db = ModuleDB(lib_defs_file, self.tech_info, sch_exc_libs, prj=self)

        if port is not None:
            # make DbAccess instance.
            dealer = ZMQDealer(port, **dealer_kwargs)
        else:
            dealer = None

        db_cls = _import_class_from_str(self.bag_config['database']['class'])
        self.impl_db = db_cls(dealer, bag_tmp_dir, self.bag_config['database'])
        self._default_lib_path = self.impl_db.default_lib_path

        # make SimAccess instance.
        sim_cls = _import_class_from_str(self.bag_config['simulation']['class'])
        self.sim = sim_cls(bag_tmp_dir, self.bag_config['simulation'])  # type: SimAccess

    @property
    def default_lib_path(self):
        # type: () -> str
        return self._default_lib_path

    def close_bag_server(self):
        # type: () -> None
        """Close the BAG database server."""
        self.impl_db.close()
        self.impl_db = None

    def close_sim_server(self):
        # type: () -> None
        """Close the BAG simulation server."""
        if self.sim is not None:
            self.sim.close()
            self.sim = None

    def import_sch_cellview(self, lib_name, cell_name):
        # type: (str, str) -> None
        """Import the given schematic and symbol template into Python.

        This import process is done recursively.
        """
        new_lib_path = self.bag_config['new_lib_path']
        self.impl_db.import_sch_cellview(lib_name, cell_name, self.dsn_db, new_lib_path)

    def import_design_library(self, lib_name):
        # type: (str) -> None
        """Import all design templates in the given library from CAD database.

        Parameters
        ----------
        lib_name : str
            name of the library.
        """
        new_lib_path = self.bag_config['new_lib_path']
        self.impl_db.import_design_library(lib_name, self.dsn_db, new_lib_path)

    def get_cells_in_library(self, lib_name):
        # type: (str) -> Sequence[str]
        """Get a list of cells in the given library.

        Returns an empty list if the given library does not exist.

        Parameters
        ----------
        lib_name : str
            the library name.

        Returns
        -------
        cell_list : Sequence[str]
            a list of cells in the library
        """
        return self.impl_db.get_cells_in_library(lib_name)

    def make_template_db(self, impl_lib, grid_specs, **kwargs):
        # type: (str, Dict[str, Any], Any) -> TemplateDB
        """Create and return a new TemplateDB instance.

        Parameters
        ----------
        impl_lib : str
            the library name to put generated layouts in.
        grid_specs : Dict[str, Any]
            the routing grid specification dictionary.
        """
        gds_lay_file = kwargs.get('gds_lay_file', '')

        layers = grid_specs['layers']
        widths = grid_specs['widths']
        spaces = grid_specs['spaces']
        bot_dir = grid_specs['bot_dir']
        width_override = grid_specs.get('width_override', None)

        routing_grid = RoutingGrid(self.tech_info, layers, spaces, widths, bot_dir,
                                   width_override=width_override)
        tdb = TemplateDB(routing_grid, impl_lib, prj=self, gds_lay_file=gds_lay_file)

        return tdb

    def generate_cell(self,  # type: BagProject
                      specs,  # type: Dict[str, Any]
                      temp_cls,  # type: Type[TemplateType]
                      gen_lay=True,  # type: bool
                      gen_sch=False,  # type: bool
                      run_lvs=False,  # type: bool
                      run_rcx=False,  # type: bool
                      debug=False,  # type: bool
                      profile_fname='',  # type: str
                      **kwargs,
                      ):
        # type: (...) -> Optional[pstats.Stats]
        """Generate layout/schematic of a given cell from specification file.

        Parameters
        ----------
        specs : Dict[str, Any]
            the specification dictionary.
        temp_cls : Type[TemplateType]
            the TemplateBase subclass to instantiate.
        gen_lay : bool
            True to generate layout.
        gen_sch : bool
            True to generate schematics.
        run_lvs : bool
            True to run LVS.
        run_rcx : bool
            True to run RCX.
        debug : bool
            True to print debug messages.
        profile_fname : str
            If not empty, profile layout generation, and save statistics to this file.
        **kwargs :
            Additional optional arguments.

        Returns
        -------
        stats : pstats.Stats
            If profiling is enabled, the statistics object.
        """
        prefix = kwargs.get('prefix', '')
        suffix = kwargs.get('suffix', '')

        impl_lib = specs['impl_lib']
        impl_cell = specs['impl_cell']
        sch_lib = specs['sch_lib']
        sch_cell = specs['sch_cell']
        grid_specs = specs['routing_grid']
        params = specs['params']
        gds_lay_file = specs.get('gds_lay_file', '')

        if gen_lay or gen_sch:
            temp_db = self.make_template_db(impl_lib, grid_specs, gds_lay_file=gds_lay_file)

            name_list = [impl_cell]
            print('computing layout...')
            if profile_fname:
                profiler = cProfile.Profile()
                profiler.runcall(temp_db.new_template, params=params, temp_cls=temp_cls,
                                 debug=False)
                profiler.dump_stats(profile_fname)
                result = pstats.Stats(profile_fname).strip_dirs()
            else:
                result = None

            temp = temp_db.new_template(params=params, temp_cls=temp_cls, debug=debug)
            print('computation done.')
            temp_list = [temp]

            if gen_lay:
                print('creating layout...')
                temp_db.batch_layout(self, temp_list, name_list, debug=debug)
                print('layout done.')

            if gen_sch:
                dsn = self.create_design_module(lib_name=sch_lib, cell_name=sch_cell)
                print('computing schematic...')
                dsn.design(**temp.sch_params)
                print('creating schematic...')
                dsn.implement_design(impl_lib, top_cell_name=impl_cell, prefix=prefix,
                                     suffix=suffix)
                print('schematic done.')
        else:
            result = None

        lvs_passed = False
        if run_lvs or run_rcx:
            print('running lvs...')
            lvs_passed, lvs_log = self.run_lvs(impl_lib, impl_cell)
            print('LVS log: %s' % lvs_log)
            if lvs_passed:
                print('LVS passed!')
            else:
                print('LVS failed...')
        if lvs_passed and run_rcx:
            print('running rcx...')
            rcx_passed, rcx_log = self.run_rcx(impl_lib, impl_cell)
            print('RCX log: %s' % rcx_log)
            if rcx_passed:
                print('RCX passed!')
            else:
                print('RCX failed...')

        return result

    def create_library(self, lib_name, lib_path=''):
        # type: (str, str) -> None
        """Create a new library if one does not exist yet.

        Parameters
        ----------
        lib_name : str
            the library name.
        lib_path : str
            directory to create the library in.  If Empty, use default location.
        """
        return self.impl_db.create_library(lib_name, lib_path=lib_path)

    # noinspection PyUnusedLocal
    def create_design_module(self, lib_name, cell_name, **kwargs):
<<<<<<< HEAD
        # type: (str, str, Any) -> pybag.DesignInstance
=======
        # type: (str, str, **Any) -> SchInstance
>>>>>>> 56ad216e
        """Create a new top level design module for the given schematic template

        Parameters
        ----------
        lib_name : str
            the library name.
        cell_name : str
            the cell name.
        **kwargs : Any
            optional parameters.

        Returns
        -------
<<<<<<< HEAD
        dsn : pybag.DesignInstance
            a configurable design instance of the given schematic generator.
=======
        dsn : SchInstance
            a configurable schematic instance of the given schematic generator.
        """
        return SchInstance(self.dsn_db, lib_name, cell_name, 'XTOP', static=False)

    def new_schematic_instance(self, lib_name='', cell_name='', params=None, sch_cls=None,
                               debug=False, **kwargs):
        # type: (str, str, Dict[str, Any], Type[ModuleType], bool, **Any) -> SchInstance
        """Create a new schematic instance

        This method is the schematic equivalent of TemplateDB's new_template() method.
        By default, we assume the design() function is used to set the schematic parameters.
        If you use another function (such as design_specs()), then you should specify
        an optional parameter design_fun equal to the name of that function.

        Parameters
        ----------
        lib_name : str
            schematic library name.
        cell_name : str
            schematic name
        params : Dict[str, Any]
            the parameter dictionary.
        sch_cls : Type[TemplateType]
            the schematic generator class to instantiate.
        debug : bool
            True to print debug messages.
        **kwargs : Any
            optional parameters.

        Returns
        -------
        dsn : SchInstance
            a schematic instance of the given schematic generator.
>>>>>>> 56ad216e
        """
        return pybag.DesignInstance(self.dsn_db, lib_name, cell_name)

    def clear_schematic_database(self):
        # type: () -> None
        """Reset schematic database."""
        self.dsn_db.clear()

    def instantiate_schematic(self, lib_name, content_list, lib_path=''):
        # type: (str, Sequence[Any], str) -> None
        """Create the given schematic contents in CAD database.

        NOTE: this is BAG's internal method.  To create schematics, call batch_schematic() instead.

        Parameters
        ----------
        lib_name : str
            name of the new library to put the schematic instances.
        content_list : Sequence[Any]
            list of schematics to create.
        lib_path : str
            the path to create the library in.  If empty, use default location.
        """
        self.impl_db.instantiate_schematic(lib_name, content_list, lib_path=lib_path)

    def instantiate_netlist(self, lib_name, content_list, **kwargs):
        # type: (str, Sequence[Any], Any) -> None
        """Create netlists from the given schematic contents.

        NOTE: this is BAG's internal method.

        Parameters
        ----------
        lib_name : str
            the output library name.  Only used when generating hierarchical netlists.
        content_list : Sequence[Any]
            list of schematics to create.
        **kwargs
            parameters
        """
        fmt = kwargs.get('format', 'cdl')
        encoding = kwargs.get('encoding', get_encoding())
        flat = kwargs.get('flat', True)
        shell = kwargs.get('shell', False)
        cell_map = self.bag_config['netlist'][fmt]['cell_map']
        inc_list = self.bag_config['netlist'][fmt]['includes']

        if flat:
            fname = kwargs['fname']
            pybag.implement_netlist(content_list, cell_map, inc_list, fmt, fname,
                                    encoding=encoding, flat=True, shell=shell)
        else:
            raise NotImplementedError('Hierarchical netlist not implemented yet')

    def batch_schematic(self,  # type: BagProject
                        lib_name,  # type: str
                        sch_inst_list,  # type: Sequence[pybag.DesignInstance]
                        name_list=None,  # type: Optional[Sequence[Optional[str]]]
                        prefix='',  # type: str
                        suffix='',  # type: str
                        debug=False,  # type: bool
                        rename_dict=None,  # type: Optional[Dict[str, str]]
                        ):
        # type: (...) -> None
        """create all the given schematics in CAD database.

        Parameters
        ----------
        lib_name : str
            name of the new library to put the schematic instances.
        sch_inst_list : Sequence[pybag.DesignInstance]
            list of DesignInstance objects.
        name_list : Optional[Sequence[Optional[str]]]
            list of master cell names.  If not given, default names will be used.
        prefix : str
            prefix to add to cell names.
        suffix : str
            suffix to add to cell names.
        debug : bool
            True to print debugging messages
        rename_dict : Optional[Dict[str, str]]
            optional master cell renaming dictionary.
        """
        master_list = [inst.master for inst in sch_inst_list]

        self.dsn_db.cell_prefix = prefix
        self.dsn_db.cell_suffix = suffix
        self.dsn_db.instantiate_masters(master_list, name_list=name_list, lib_name=lib_name,
                                        debug=debug, rename_dict=rename_dict)

    def configure_testbench(self, tb_lib, tb_cell):
        # type: (str, str) -> Testbench
        """Update testbench state for the given testbench.

        This method fill in process-specific information for the given testbench, then returns
        a testbench object which you can use to control simulation.

        Parameters
        ----------
        tb_lib : str
            testbench library name.
        tb_cell : str
            testbench cell name.

        Returns
        -------
        tb : :class:`bag.core.Testbench`
            the :class:`~bag.core.Testbench` instance.
        """
        if self.sim is None:
            raise Exception('SimAccess is not set up.')

        c, clist, params, outputs = self.impl_db.configure_testbench(tb_lib, tb_cell)
        return Testbench(self.sim, self.impl_db, tb_lib, tb_cell, params, clist, [c], outputs)

    def load_testbench(self, tb_lib, tb_cell):
        # type: (str, str) -> Testbench
        """Loads a testbench from the database.

        Parameters
        ----------
        tb_lib : str
            testbench library name.
        tb_cell : str
            testbench cell name.

        Returns
        -------
        tb : :class:`bag.core.Testbench`
            the :class:`~bag.core.Testbench` instance.
        """
        if self.sim is None:
            raise Exception('SimAccess is not set up.')

        cur_envs, all_envs, params, outputs = self.impl_db.get_testbench_info(tb_lib, tb_cell)
        return Testbench(self.sim, self.impl_db, tb_lib, tb_cell, params, all_envs,
                         cur_envs, outputs)

    def instantiate_layout_pcell(self, lib_name, cell_name, inst_lib, inst_cell, params,
                                 pin_mapping=None, view_name='layout'):
        # type: (str, str, str, str, Dict[str, Any], Optional[Dict[str, str]], str) -> None
        """Create a layout cell with a single pcell instance.

        Parameters
        ----------
        lib_name : str
            layout library name.
        cell_name : str
            layout cell name.
        inst_lib : str
            pcell library name.
        inst_cell : str
            pcell cell name.
        params : Dict[str, Any]
            the parameter dictionary.
        pin_mapping: Optional[Dict[str, str]]
            the pin renaming dictionary.
        view_name : str
            layout view name, default is "layout".
        """
        pin_mapping = pin_mapping or {}
        self.impl_db.instantiate_layout_pcell(lib_name, cell_name, view_name,
                                              inst_lib, inst_cell, params, pin_mapping)

    def instantiate_layout(self, lib_name, content_list, lib_path='', view='layout'):
        # type: (str, Sequence[Any], str, str) -> None
        """Create a batch of layouts.

        Parameters
        ----------
        lib_name : str
            layout library name.
        content_list : Sequence[Any]
            list of layouts to create
        lib_path : str
            the path to create the library in.  If empty, use default location.
        view : str
            layout view name.
        """
        self.impl_db.instantiate_layout(lib_name, content_list, lib_path=lib_path, view=view)

    def release_write_locks(self, lib_name, cell_view_list):
        # type: (str, Sequence[Tuple[str, str]]) -> None
        """Release write locks from all the given cells.

        Parameters
        ----------
        lib_name : str
            the library name.
        cell_view_list : Sequence[Tuple[str, str]]
            list of cell/view name tuples.
        """
        self.impl_db.release_write_locks(lib_name, cell_view_list)

    def refresh_cellviews(self, lib_name, cell_view_list):
        # type: (str, Sequence[Tuple[str, str]]) -> None
        """Refresh the given cellviews in the database.

        Parameters
        ----------
        lib_name : str
            the library name.
        cell_view_list : Sequence[Tuple[str, str]]
            list of cell/view name tuples.
        """
        self.impl_db.refresh_cellviews(lib_name, cell_view_list)

    def perform_checks_on_cell(self, lib_name, cell_name, view_name):
        # type: (str, str, str) -> None
        """Perform checks on the given cell.

        Parameters
        ----------
        lib_name : str
            the library name.
        cell_name : str
            the cell name.
        view_name : str
            the view name.
        """
        self.impl_db.perform_checks_on_cell(lib_name, cell_name, view_name)

    def run_lvs(self,  # type: BagProject
                lib_name,  # type: str
                cell_name,  # type: str
                **kwargs  # type: Any
                ):
        # type: (...) -> Tuple[bool, str]
        """Run LVS on the given cell.

        Parameters
        ----------
        lib_name : str
            library name.
        cell_name : str
            cell_name
        **kwargs :
            optional keyword arguments.  See DbAccess class for details.

        Returns
        -------
        value : bool
            True if LVS succeeds
        log_fname : str
            name of the LVS log file.
        """
        coro = self.impl_db.async_run_lvs(lib_name, cell_name, **kwargs)
        results = batch_async_task([coro])
        if results is None or isinstance(results[0], Exception):
            return False, ''
        return results[0]

    def run_rcx(self,  # type: BagProject
                lib_name,  # type: str
                cell_name,  # type: str
                **kwargs  # type: Any
                ):
        # type: (...) -> Tuple[Union[bool, Optional[str]], str]
        """Run RCX on the given cell.

        The behavior and the first return value of this method depends on the
        input arguments.  The second return argument will always be the RCX
        log file name.

        If create_schematic is True, this method will run RCX, then if it succeeds,
        create a schematic of the extracted netlist in the database.  It then returns
        a boolean value which will be True if RCX succeeds.

        If create_schematic is False, this method will run RCX, then return a string
        which is the extracted netlist filename. If RCX failed, None will be returned
        instead.

        Parameters
        ----------
        lib_name : str
            library name.
        cell_name : str
            cell_name
            override RCX parameter values.
        **kwargs :
            optional keyword arguments.  See DbAccess class for details.

        Returns
        -------
        value : Union[bool, str]
            The return value, as described.
        log_fname : str
            name of the RCX log file.
        """
        create_schematic = kwargs.get('create_schematic', True)

        coro = self.impl_db.async_run_rcx(lib_name, cell_name, **kwargs)
        results = batch_async_task([coro])
        if results is None or isinstance(results[0], Exception):
            if create_schematic:
                return False, ''
            else:
                return None, ''
        return results[0]

    def export_layout(self, lib_name, cell_name, out_file, **kwargs):
        # type: (str, str, str, **Any) -> str
        """export layout.

        Parameters
        ----------
        lib_name : str
            library name.
        cell_name : str
            cell name.
        out_file : str
            output file name.
        **kwargs : Any
            optional keyword arguments.  See Checker class for details.

        Returns
        -------
        log_fname : str
            log file name.  Empty if task cancelled.
        """
        coro = self.impl_db.async_export_layout(lib_name, cell_name, out_file, **kwargs)
        results = batch_async_task([coro])
        if results is None or isinstance(results[0], Exception):
            return ''
        return results[0]

    def batch_export_layout(self, info_list):
        # type: (Sequence[Tuple[Any, ...]]) -> Optional[Sequence[str]]
        """Export layout of all given cells

        Parameters
        ----------
        info_list:
            list of cell information.  Each element is a tuple of:

            lib_name : str
                library name.
            cell_name : str
                cell name.
            out_file : str
                layout output file name.
            view_name : str
                layout view name.  Optional.
            params : Optional[Dict[str, Any]]
                optional export parameter values.

        Returns
        -------
        results : Optional[Sequence[str]]
            If task is cancelled, return None.  Otherwise, this is a
            list of log file names.
        """
        coro_list = [self.impl_db.async_export_layout(*info) for info in info_list]
        temp_results = batch_async_task(coro_list)
        if temp_results is None:
            return None
        return ['' if isinstance(val, Exception) else val for val in temp_results]

    async def async_run_lvs(self, lib_name: str, cell_name: str, **kwargs: Any) -> Tuple[bool, str]:
        """A coroutine for running LVS.

        Parameters
        ----------
        lib_name : str
            library name.
        cell_name : str
            cell_name
        **kwargs : Any
            optional keyword arguments.  See Checker class for details.
            LVS parameters should be specified as lvs_params.

        Returns
        -------
        value : bool
            True if LVS succeeds
        log_fname : str
            name of the LVS log file.
        """
        return await self.impl_db.async_run_lvs(lib_name, cell_name, **kwargs)

    async def async_run_rcx(self,  # type: BagProject
                            lib_name: str,
                            cell_name: str,
                            **kwargs: Any
                            ) -> Tuple[Union[bool, Optional[str]], str]:
        """Run RCX on the given cell.

        The behavior and the first return value of this method depends on the
        input arguments.  The second return argument will always be the RCX
        log file name.

        If create_schematic is True, this method will run RCX, then if it succeeds,
        create a schematic of the extracted netlist in the database.  It then returns
        a boolean value which will be True if RCX succeeds.

        If create_schematic is False, this method will run RCX, then return a string
        which is the extracted netlist filename. If RCX failed, None will be returned
        instead.

        Parameters
        ----------
        lib_name : str
            library name.
        cell_name : str
            cell_name
            override RCX parameter values.
        **kwargs :
            optional keyword arguments.  See DbAccess class for details.

        Returns
        -------
        value : Union[bool, str]
            The return value, as described.
        log_fname : str
            name of the RCX log file.
        """
        return await self.impl_db.async_run_rcx(lib_name, cell_name, **kwargs)

    def create_schematic_from_netlist(self, netlist, lib_name, cell_name,
                                      sch_view=None, **kwargs):
        # type: (str, str, str, Optional[str], **Any) -> None
        """Create a schematic from a netlist.

        This is mainly used to create extracted schematic from an extracted netlist.

        Parameters
        ----------
        netlist : str
            the netlist file name.
        lib_name : str
            library name.
        cell_name : str
            cell_name
        sch_view : Optional[str]
            schematic view name.  The default value is implemendation dependent.
        **kwargs : Any
            additional implementation-dependent arguments.
        """
        return self.impl_db.create_schematic_from_netlist(netlist, lib_name, cell_name,
                                                          sch_view=sch_view, **kwargs)

    def create_verilog_view(self, verilog_file, lib_name, cell_name, **kwargs):
        # type: (str, str, str, **Any) -> None
        """Create a verilog view for mix-signal simulation.

        Parameters
        ----------
        verilog_file : str
            the verilog file name.
        lib_name : str
            library name.
        cell_name : str
            cell name.
        **kwargs : Any
            additional implementation-dependent arguments.
        """
        verilog_file = os.path.abspath(verilog_file)
        if not os.path.isfile(verilog_file):
            raise ValueError('%s is not a file.' % verilog_file)

        return self.impl_db.create_verilog_view(verilog_file, lib_name, cell_name, **kwargs)<|MERGE_RESOLUTION|>--- conflicted
+++ resolved
@@ -723,11 +723,7 @@
 
     # noinspection PyUnusedLocal
     def create_design_module(self, lib_name, cell_name, **kwargs):
-<<<<<<< HEAD
-        # type: (str, str, Any) -> pybag.DesignInstance
-=======
-        # type: (str, str, **Any) -> SchInstance
->>>>>>> 56ad216e
+        # type: (str, str, **Any) -> pybag.DesignInstance
         """Create a new top level design module for the given schematic template
 
         Parameters
@@ -741,45 +737,8 @@
 
         Returns
         -------
-<<<<<<< HEAD
         dsn : pybag.DesignInstance
             a configurable design instance of the given schematic generator.
-=======
-        dsn : SchInstance
-            a configurable schematic instance of the given schematic generator.
-        """
-        return SchInstance(self.dsn_db, lib_name, cell_name, 'XTOP', static=False)
-
-    def new_schematic_instance(self, lib_name='', cell_name='', params=None, sch_cls=None,
-                               debug=False, **kwargs):
-        # type: (str, str, Dict[str, Any], Type[ModuleType], bool, **Any) -> SchInstance
-        """Create a new schematic instance
-
-        This method is the schematic equivalent of TemplateDB's new_template() method.
-        By default, we assume the design() function is used to set the schematic parameters.
-        If you use another function (such as design_specs()), then you should specify
-        an optional parameter design_fun equal to the name of that function.
-
-        Parameters
-        ----------
-        lib_name : str
-            schematic library name.
-        cell_name : str
-            schematic name
-        params : Dict[str, Any]
-            the parameter dictionary.
-        sch_cls : Type[TemplateType]
-            the schematic generator class to instantiate.
-        debug : bool
-            True to print debug messages.
-        **kwargs : Any
-            optional parameters.
-
-        Returns
-        -------
-        dsn : SchInstance
-            a schematic instance of the given schematic generator.
->>>>>>> 56ad216e
         """
         return pybag.DesignInstance(self.dsn_db, lib_name, cell_name)
 
